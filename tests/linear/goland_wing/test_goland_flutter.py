--- conflicted
+++ resolved
@@ -40,11 +40,7 @@
         case_name += case_nlin_info + case_rom_info
 
         self.route_test_dir = os.path.abspath(os.path.dirname(os.path.realpath(__file__)))
-<<<<<<< HEAD
-        fig_folder = self.route_test_dir + 'figures/'
-=======
         fig_folder = self.route_test_dir + '/figures/'
->>>>>>> f493e520
         os.makedirs(fig_folder, exist_ok=True)
 
         # SHARPy nonlinear reference solution
