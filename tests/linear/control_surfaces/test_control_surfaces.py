import numpy as np
import os
import unittest
import sharpy.cases.templates.flying_wings as wings
import sharpy.sharpy_main
import pickle


# @unittest.skip('Control Surface Test for visual inspection')
class TestGolandControlSurface(unittest.TestCase):


    def setup(self):
        self.deflection_degrees = 5
        # Problem Set up
        u_inf = 1.
        alpha_deg = 0.
        rho = 1.02
        num_modes = 2

        # Lattice Discretisation
        M = 4
        N = 16
        M_star_fact = 1

        # Linear UVLM settings
        integration_order = 2
        remove_predictor = False
        use_sparse = True

        # Case Admin - Create results folders
        case_name = 'goland_cs'
        case_nlin_info = 'M%dN%dMs%d_nmodes%d' % (M, N, M_star_fact, num_modes)

        case_name += case_nlin_info

        self.route_test_dir = os.path.abspath(os.path.dirname(os.path.realpath(__file__)))
        fig_folder = self.route_test_dir + '/figures/'
        os.makedirs(fig_folder, exist_ok=True)

        # SHARPy nonlinear reference solution
        ws = wings.GolandControlSurface(M=M,
                                        N=N,
                                        Mstar_fact=M_star_fact,
                                        u_inf=u_inf,
                                        alpha=alpha_deg,
                                        cs_deflection=[0, 0],
                                        rho=rho,
                                        sweep=0,
                                        physical_time=2,
                                        n_surfaces=2,
                                        route=self.route_test_dir + '/cases',
                                        case_name=case_name)

        ws.gust_intensity = 0.01
        ws.sigma = 1

        ws.clean_test_files()
        ws.update_derived_params()
        ws.set_default_config_dict()

<<<<<<< HEAD
=======
        # Full moving control surface on the right wing
>>>>>>> 190d53fa
        ws.control_surface_chord[0] = M
        ws.control_surface_hinge_coord[0] = 0.5
        ws.control_surface[4, :] = 1

        ws.generate_aero_file()
        ws.generate_fem_file()

        x0 = np.zeros(256)
        lin_tsteps = 10
        u_vec = np.zeros((lin_tsteps, 8))
        # elevator
        u_vec[:, 4] = self.deflection_degrees * np.pi / 180
        np.savetxt(self.route_test_dir + '/cases/elevator.txt', u_vec[:, 4])
        ws.create_linear_files(x0, u_vec)

        ws.config['SHARPy'] = {
            'flow':
                ['BeamLoader', 'AerogridLoader',
                 'StaticCoupled',
                 'AerogridPlot',
                 'BeamPlot',
                 'Modal',
                 'LinearAssembler',
                 # 'FrequencyResponse',
                 'LinDynamicSim',
                 'PickleData',
                 ],
            'case': ws.case_name, 'route': ws.route,
            'write_screen': 'off', 'write_log': 'on',
            'log_folder': self.route_test_dir + '/output/' + ws.case_name + '/',
            'log_file': ws.case_name + '.log'}

        ws.config['BeamLoader'] = {
            'unsteady': 'off',
            'orientation': ws.quat}

        ws.config['AerogridLoader'] = {
            'unsteady': 'off',
            'aligned_grid': 'on',
            'mstar': ws.Mstar_fact * ws.M,
            'freestream_dir': ws.u_inf_direction,
            'wake_shape_generator': 'StraightWake',
            'wake_shape_generator_input': {'u_inf': ws.u_inf,
                                           'u_inf_direction': ws.u_inf_direction,
                                           'dt': ws.dt}}

        ws.config['StaticUvlm'] = {
            'rho': ws.rho,
            'velocity_field_generator': 'SteadyVelocityField',
            'velocity_field_input': {
                'u_inf': ws.u_inf,
                'u_inf_direction': ws.u_inf_direction},
            'rollup_dt': ws.dt,
            'print_info': 'on',
            'horseshoe': 'off',
            'num_cores': 4,
            'n_rollup': 0,
            'rollup_aic_refresh': 0,
            'rollup_tolerance': 1e-4}

        ws.config['StaticCoupled'] = {
            'print_info': 'on',
            'max_iter': 200,
            'n_load_steps': 1,
            'tolerance': 1e-10,
            'relaxation_factor': 0.,
            'aero_solver': 'StaticUvlm',
            'aero_solver_settings': {
                'rho': ws.rho,
                'print_info': 'off',
                'horseshoe': 'off',
                'num_cores': 4,
                'n_rollup': 0,
                'rollup_dt': ws.dt,
                'rollup_aic_refresh': 1,
                'rollup_tolerance': 1e-4,
                'velocity_field_generator': 'SteadyVelocityField',
                'velocity_field_input': {
                    'u_inf': ws.u_inf,
                    'u_inf_direction': ws.u_inf_direction}},
            'structural_solver': 'NonLinearStatic',
            'structural_solver_settings': {'print_info': 'off',
                                           'max_iterations': 150,
                                           'num_load_steps': 4,
                                           'delta_curved': 1e-1,
                                           'min_delta': 1e-10,
                                           'gravity_on': 'on',
                                           'gravity': 9.81}}

        ws.config['AerogridPlot'] = {'include_rbm': 'off',
                                     'include_applied_forces': 'on',
                                     'minus_m_star': 0}

        ws.config['AeroForcesCalculator'] = {'write_text_file': 'on',
                                             'text_file_name': ws.case_name + '_aeroforces.csv',
                                             'screen_output': 'on',
                                             'unsteady': 'off'}

        ws.config['BeamPlot'] = {'include_rbm': 'off',
                                 'include_applied_forces': 'on'}

        ws.config['Modal'] = {'NumLambda': 20,
                              'rigid_body_modes': 'off',
                              'print_matrices': 'on',
                              'save_data': 'off',
                              'rigid_modes_cg': 'off',
                              'continuous_eigenvalues': 'off',
                              'dt': 0,
                              'plot_eigenvalues': False,
                              'max_rotation_deg': 15.,
                              'max_displacement': 0.15,
                              'write_modes_vtk': True,
                              'use_undamped_modes': True}

        ws.config['LinearAssembler'] = {'linear_system': 'LinearAeroelastic',
                                        'linear_system_settings': {
                                            'beam_settings': {'modal_projection': 'on',
                                                              'inout_coords': 'modes',
                                                              'discrete_time': 'on',
                                                              'newmark_damp': 0.5e-4,
                                                              'discr_method': 'newmark',
                                                              'dt': ws.dt,
                                                              'proj_modes': 'undamped',
                                                              'use_euler': 'off',
                                                              'num_modes': num_modes,
                                                              'print_info': 'on',
                                                              'gravity': 'on',
                                                              'remove_sym_modes': 'on',
                                                              'remove_dofs': []},
                                            'aero_settings': {'dt': ws.dt,
                                                              'integr_order': integration_order,
                                                              'density': ws.rho,
                                                              'remove_predictor': remove_predictor,
                                                              'use_sparse': use_sparse,
                                                              'remove_inputs': ['u_gust']},
                                        }
                                        }

        ws.config['LinDynamicSim'] = {'n_tsteps': lin_tsteps,
                                      'dt': ws.dt,
                                      'input_generators': [{'name': 'control_surface_deflection',
                                                            'index': 0,
                                                            'file_path': self.route_test_dir + '/cases/elevator.txt'},
                                                           {'name': 'control_surface_deflection',
                                                            'index': 1,
                                                            'file_path': self.route_test_dir + '/cases/elevator.txt'}],
                                      'postprocessors': ['AerogridPlot'],
                                      'postprocessors_settings':
                                          {'AerogridPlot': {'include_rbm': 'on',
                                                            'include_applied_forces': 'on',
                                                            'minus_m_star': 0}, }
                                      }

<<<<<<< HEAD
        ws.config['PickleData'] = {}
=======
        ws.config['PickleData'] = {'folder': self.route_test_dir + '/output/'}
>>>>>>> 190d53fa

        ws.config.write()

        restart = False # useful for debugging to load pickle
        if not restart:
            self.data = sharpy.sharpy_main.main(['', ws.route + ws.case_name + '.sharpy'])
        else:
            with open(self.route_test_dir + '/output/' + ws.case_name + '.pkl', 'rb') as f:
                self.data = pickle.load(f)

    def test_control_surface(self):
        self.setup()

        for i_surf in range(2):
            with self.subTest(i_surf=i_surf):
                zeta = self.data.aero.timestep_info[-1].zeta[i_surf]
                zeta0 = self.data.linear.tsaero0.zeta[i_surf]

                # zeta indices [(xyz), chord, span]
                if i_surf == 0:
<<<<<<< HEAD
                    zeta_elev = zeta[:, -1, -1] - zeta[:, 2, -1]  # elevator starts at chordwise node 2
                    zeta_0elev = zeta0[:, -1, -1] - zeta0[:, 2, -1]
=======
                    # Full moving control surface with hinge at c=0.5
                    zeta_elev = zeta[:, -1, -1] - zeta[:, 0, -1]  # elevator starts at chordwise node 0
                    zeta_0elev = zeta0[:, -1, -1] - zeta0[:, 0, -1]
>>>>>>> 190d53fa
                elif i_surf == 1:
                    # mirrored surface. span index 0 is the wing tip
                    zeta_elev = zeta[:, -1, 0] - zeta[:, 2, 0]  # elevator starts at chordwise node 2
                    zeta_0elev = zeta0[:, -1, 0] - zeta0[:, 2, 0]

                deflection = np.arccos((zeta_elev.dot(zeta_0elev)) / np.linalg.norm(zeta_elev) / np.linalg.norm(zeta_0elev))

                deflection_actual_deg = deflection * 180 / np.pi
                np.testing.assert_array_almost_equal(self.deflection_degrees, deflection_actual_deg,
                                                     decimal=2)

    def tearDown(self):
        import shutil
        folders = ['cases', 'figures', 'output']
        for folder in folders:
            shutil.rmtree(self.route_test_dir + '/' + folder)


if __name__ == '__main__':
    unittest.main()<|MERGE_RESOLUTION|>--- conflicted
+++ resolved
@@ -59,10 +59,7 @@
         ws.update_derived_params()
         ws.set_default_config_dict()
 
-<<<<<<< HEAD
-=======
         # Full moving control surface on the right wing
->>>>>>> 190d53fa
         ws.control_surface_chord[0] = M
         ws.control_surface_hinge_coord[0] = 0.5
         ws.control_surface[4, :] = 1
@@ -216,11 +213,7 @@
                                                             'minus_m_star': 0}, }
                                       }
 
-<<<<<<< HEAD
         ws.config['PickleData'] = {}
-=======
-        ws.config['PickleData'] = {'folder': self.route_test_dir + '/output/'}
->>>>>>> 190d53fa
 
         ws.config.write()
 
@@ -241,14 +234,9 @@
 
                 # zeta indices [(xyz), chord, span]
                 if i_surf == 0:
-<<<<<<< HEAD
-                    zeta_elev = zeta[:, -1, -1] - zeta[:, 2, -1]  # elevator starts at chordwise node 2
-                    zeta_0elev = zeta0[:, -1, -1] - zeta0[:, 2, -1]
-=======
                     # Full moving control surface with hinge at c=0.5
                     zeta_elev = zeta[:, -1, -1] - zeta[:, 0, -1]  # elevator starts at chordwise node 0
                     zeta_0elev = zeta0[:, -1, -1] - zeta0[:, 0, -1]
->>>>>>> 190d53fa
                 elif i_surf == 1:
                     # mirrored surface. span index 0 is the wing tip
                     zeta_elev = zeta[:, -1, 0] - zeta[:, 2, 0]  # elevator starts at chordwise node 2
