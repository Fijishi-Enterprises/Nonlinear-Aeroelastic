--- conflicted
+++ resolved
@@ -3,8 +3,6 @@
 SHARPy has been used in many technical papers that have been both published in Journals and presented at conferences.
 Here we present a list of past papers which have used SHARPy for research purposes:
 
-<<<<<<< HEAD
-=======
 ## 2022
 
 * Goizueta, N. (2022). Parametric reduced-order aeroelastic modelling for analysis, dynamic system interpolation and control of flexible aircraft. PhD Thesis. [http://doi.org/10.25560/100137](http://doi.org/10.25560/100137)
@@ -23,7 +21,6 @@
 
 * Goizueta, N., Wynn, A., Palacios, R. (2022). Fast flutter evaluation of very flexible wing using interpolation on an optimal training dataset. In AIAA SciTech Forum, AIAA Paper 2022-1345. [https://doi.org/10.2514/6.2022-1345](https://doi.org/10.2514/6.2022-1345)
 
->>>>>>> 362cd337
 ## 2021
 
 * Artola, M., Goizueta, N., Wynn, A., & Palacios, R. (2021). Aeroelastic Control and Estimation with a Minimal 
