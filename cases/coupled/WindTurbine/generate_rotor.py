--- conflicted
+++ resolved
@@ -37,7 +37,6 @@
 
 mstar = int(revs_in_wake*2.*np.pi/dphi)
 
-<<<<<<< HEAD
 
 op_params = {}
 op_params['rotation_velocity'] = rotation_velocity
@@ -68,31 +67,6 @@
 excel_description['excel_sheet_airfoil_chord'] = 'airfoil_coord'
 
 rotor, hub_nodes = template_wt.rotor_from_excel_type03(op_params,
-=======
-op_params = {'rotation_velocity': rotation_velocity,
-             'pitch_deg': pitch_deg,
-             'wsp': WSP,
-             'dt': dt}
-
-geom_params = {'chord_panels':chord_panels,
-            'tol_remove_points': 1e-8,
-            'n_points_camber': 100,
-            'm_distribution': 'uniform'}
-
-excel_description = {'excel_file_name': route + '../../../docs/source/content/example_notebooks/source/type02_db_NREL5MW_v02.xlsx',
-                    'excel_sheet_parameters': 'parameters',
-                    'excel_sheet_structural_blade': 'structural_blade',
-                    'excel_sheet_discretization_blade': 'discretization_blade',
-                    'excel_sheet_aero_blade': 'aero_blade',
-                    'excel_sheet_airfoil_info': 'airfoil_info',
-                    'excel_sheet_airfoil_chord': 'airfoil_coord'}
-
-options = {'camber_effect_on_twist': False,
-           'user_defined_m_distribution_type': None,
-           'include_polars': False}
-
-rotor = template_wt.rotor_from_excel_type03(op_params,
->>>>>>> 536d8fd0
                                             geom_params,
                                             excel_description,
                                             options)
@@ -160,7 +134,6 @@
                                                                    'r': 1.,
                                                                    'dphimax': 10*deg2rad}
 
-<<<<<<< HEAD
 struct_static_solver = 'NonLinearStatic'
 
 SimInfo.solvers[struct_static_solver]['gravity_on'] = False
@@ -172,19 +145,10 @@
 
 SimInfo.solvers['StaticUvlm']['horseshoe'] = False
 SimInfo.solvers['StaticUvlm']['num_cores'] = 16
-=======
-SimInfo.solvers['NonLinearStatic']['max_iterations'] = 200
-SimInfo.solvers['NonLinearStatic']['num_load_steps'] = 1
-SimInfo.solvers['NonLinearStatic']['min_delta'] = 1e-5
-
-SimInfo.solvers['StaticUvlm']['horseshoe'] = False
-SimInfo.solvers['StaticUvlm']['num_cores'] = 8
->>>>>>> 536d8fd0
 SimInfo.solvers['StaticUvlm']['n_rollup'] = 0
 SimInfo.solvers['StaticUvlm']['rollup_dt'] = dt
 SimInfo.solvers['StaticUvlm']['rollup_aic_refresh'] = 1
 SimInfo.solvers['StaticUvlm']['rollup_tolerance'] = 1e-8
-<<<<<<< HEAD
 SimInfo.solvers['StaticUvlm']['rbm_vel_g'] = np.array([0., 0., 0.,
                                                        0., 0., rotation_velocity])
 SimInfo.solvers['StaticUvlm']['cfl1'] = True
@@ -195,13 +159,6 @@
 
 SimInfo.solvers['StaticCoupled']['structural_solver'] = struct_static_solver
 SimInfo.solvers['StaticCoupled']['structural_solver_settings'] = SimInfo.solvers[struct_static_solver]
-=======
-SimInfo.solvers['StaticUvlm']['velocity_field_generator'] = 'SteadyVelocityField'
-SimInfo.solvers['StaticUvlm']['velocity_field_input'] = SimInfo.solvers['SteadyVelocityField']
-
-SimInfo.solvers['StaticCoupled']['structural_solver'] = 'NonLinearStatic'
-SimInfo.solvers['StaticCoupled']['structural_solver_settings'] = SimInfo.solvers['NonLinearStatic']
->>>>>>> 536d8fd0
 SimInfo.solvers['StaticCoupled']['aero_solver'] = 'StaticUvlm'
 SimInfo.solvers['StaticCoupled']['aero_solver_settings'] = SimInfo.solvers['StaticUvlm']
 
@@ -211,7 +168,6 @@
 
 SimInfo.solvers['StepUvlm']['convection_scheme'] = 2
 SimInfo.solvers['StepUvlm']['num_cores'] = 8
-<<<<<<< HEAD
 SimInfo.solvers['StepUvlm']['velocity_field_generator'] = 'SteadyVelocityField'
 SimInfo.solvers['StepUvlm']['velocity_field_input'] = SimInfo.solvers['SteadyVelocityField']
 SimInfo.solvers['StepUvlm']['cfl1'] = True
@@ -223,19 +179,12 @@
 SimInfo.solvers[struct_dyn_solver]['min_delta'] = 1e-5
 SimInfo.solvers[struct_dyn_solver]['newmark_damp'] = 1e-4
 SimInfo.solvers[struct_dyn_solver]['dt'] = dt
-=======
->>>>>>> 536d8fd0
 
 SimInfo.solvers['WriteVariablesTime']['FoR_variables'] = ['total_forces',]
 SimInfo.solvers['WriteVariablesTime']['FoR_number'] = [0,]
 
-<<<<<<< HEAD
 SimInfo.solvers['DynamicCoupled']['structural_solver'] = struct_dyn_solver
 SimInfo.solvers['DynamicCoupled']['structural_solver_settings'] = SimInfo.solvers[struct_dyn_solver]
-=======
-SimInfo.solvers['DynamicCoupled']['structural_solver'] = 'RigidDynamicPrescribedStep'
-SimInfo.solvers['DynamicCoupled']['structural_solver_settings'] = SimInfo.solvers['RigidDynamicPrescribedStep']
->>>>>>> 536d8fd0
 SimInfo.solvers['DynamicCoupled']['aero_solver'] = 'StepUvlm'
 SimInfo.solvers['DynamicCoupled']['aero_solver_settings'] = SimInfo.solvers['StepUvlm']
 SimInfo.solvers['DynamicCoupled']['postprocessors'] = ['BeamPlot', 'AerogridPlot', 'WriteVariablesTime', 'Cleanup']
