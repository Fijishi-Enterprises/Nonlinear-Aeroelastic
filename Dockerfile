--- conflicted
+++ resolved
@@ -31,11 +31,8 @@
     conda config --set always_yes yes --set changeps1 no && \
     conda update -q conda && \
     conda config --set auto_activate_base false && \
-<<<<<<< HEAD
     conda env create -f /sharpy_dir/utils/environment.yml && conda clean -afy && \
-=======
-    conda env create -f /sharpy_dir/utils/environment_new.yml && conda clean -afy && \
->>>>>>> 23da1e0b
+
     find /miniconda3/ -follow -type f -name '*.a' -delete && \
     find /miniconda3/ -follow -type f -name '*.pyc' -delete && \
     find /miniconda3/ -follow -type f -name '*.js.map' -delete
