--- conflicted
+++ resolved
@@ -84,14 +84,9 @@
     settings_default['wake_shape_generator_input'] = dict()
     settings_description['wake_shape_generator_input'] = 'Dictionary of inputs needed by the wake shape generator'
 
-<<<<<<< HEAD
-    settings_table = su.SettingsTable()
-    __doc__ += settings_table.generate(settings_types, settings_default, settings_description)
-=======
     settings_table = settings_utils.SettingsTable()
     __doc__ += settings_table.generate(settings_types, settings_default, settings_description,
                                        settings_options=settings_options)
->>>>>>> 884128ee
 
     def __init__(self):
         self.data = None
@@ -110,15 +105,9 @@
         self.settings = data.settings[self.solver_id]
 
         # init settings
-<<<<<<< HEAD
-        su.to_custom_types(self.settings,
-                           self.settings_types,
-                           self.settings_default)
-=======
         settings_utils.to_custom_types(self.settings,
                                        self.settings_types,
                                        self.settings_default, options=self.settings_options)
->>>>>>> 884128ee
 
         # read input file (aero)
         self.read_files()
