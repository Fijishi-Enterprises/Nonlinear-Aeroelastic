--- conflicted
+++ resolved
@@ -99,20 +99,7 @@
         self.wake_shape_generator = None
 
     def initialise(self, data):
-<<<<<<< HEAD
         super().initialise(data)
-=======
-        self.data = data
-        self.settings = data.settings[self.solver_id]
-
-        # init settings
-        settings_utils.to_custom_types(self.settings,
-                                       self.settings_types,
-                                       self.settings_default, options=self.settings_options)
-
-        # read input file (aero)
-        self.read_files()
->>>>>>> 40f8b0d3
 
         wake_shape_generator_type = gen_interface.generator_from_string(
             self.settings['wake_shape_generator'])
