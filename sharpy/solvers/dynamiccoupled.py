--- conflicted
+++ resolved
@@ -515,11 +515,7 @@
                 if (k == self.settings['fsi_substeps'].value and
                         self.settings['fsi_substeps']):
                     print_res = 0 if self.res_dqdt == 0. else np.log10(self.res_dqdt)
-<<<<<<< HEAD
-                    cout.cout_wrap('The FSI solver did not converge!!! residual: {:f}'.format(print_res))
-=======
                     cout.cout_wrap(("The FSI solver did not converge!!! residual: %f" % print_res))
->>>>>>> 0cc9242b
                     self.aero_solver.update_custom_grid(
                         structural_kstep,
                         aero_kstep)
