import ctypes as ct
import time

import numpy as np

import sharpy.aero.utils.mapping as mapping
import sharpy.utils.cout_utils as cout
import sharpy.utils.solver_interface as solver_interface
import sharpy.utils.controller_interface as controller_interface
from sharpy.utils.solver_interface import solver, BaseSolver
import sharpy.utils.settings as settings
import sharpy.utils.algebra as algebra
import sharpy.structure.utils.xbeamlib as xbeam


@solver
class DynamicCoupled(BaseSolver):
    """
    The ``DynamicCoupled`` solver couples the aerodynamic and structural solvers of choice to march forward in time
    the aeroelastic system's solution.

    Using the ``DynamicCoupled`` solver requires that an instance of the ``StaticCoupled`` solver is called in the
    SHARPy solution ``flow`` when defining the problem case.

    """
    solver_id = 'DynamicCoupled'
    solver_classification = 'Aeroelastic'

    def __init__(self):
        self.settings_types = dict()
        self.settings_default = dict()

        self.settings_types['print_info'] = 'bool'
        self.settings_default['print_info'] = True

        self.settings_types['structural_solver'] = 'str'
        self.settings_default['structural_solver'] = None

        self.settings_types['structural_solver_settings'] = 'dict'
        self.settings_default['structural_solver_settings'] = None

        self.settings_types['aero_solver'] = 'str'
        self.settings_default['aero_solver'] = None

        self.settings_types['aero_solver_settings'] = 'dict'
        self.settings_default['aero_solver_settings'] = None

        self.settings_types['n_time_steps'] = 'int'
        self.settings_default['n_time_steps'] = None

        self.settings_types['dt'] = 'float'
        self.settings_default['dt'] = None

        self.settings_types['fsi_substeps'] = 'int'
        self.settings_default['fsi_substeps'] = 70

        self.settings_types['fsi_tolerance'] = 'float'
        self.settings_default['fsi_tolerance'] = 1e-5

        self.settings_types['structural_substeps'] = 'int'
        self.settings_default['structural_substeps'] = 0 # 0 is normal coupled sim.

        self.settings_types['relaxation_factor'] = 'float'
        self.settings_default['relaxation_factor'] = 0.2

        self.settings_types['final_relaxation_factor'] = 'float'
        self.settings_default['final_relaxation_factor'] = 0.0

        self.settings_types['minimum_steps'] = 'int'
        self.settings_default['minimum_steps'] = 3

        self.settings_types['relaxation_steps'] = 'int'
        self.settings_default['relaxation_steps'] = 100

        self.settings_types['dynamic_relaxation'] = 'bool'
        self.settings_default['dynamic_relaxation'] = False

        self.settings_types['postprocessors'] = 'list(str)'
        self.settings_default['postprocessors'] = list()

        self.settings_types['postprocessors_settings'] = 'dict'
        self.settings_default['postprocessors_settings'] = dict()

        self.settings_types['controller_id'] = 'dict'
<<<<<<< HEAD
        self.settings_default['controller_id'] = list()
=======
        self.settings_default['controller_id'] = dict()
>>>>>>> 82322755

        self.settings_types['controller_settings'] = 'dict'
        self.settings_default['controller_settings'] = dict()

        self.settings_types['postprocessors_settings'] = 'dict'
        self.settings_default['postprocessors_settings'] = dict()

        self.settings_types['cleanup_previous_solution'] = 'bool'
        self.settings_default['cleanup_previous_solution'] = False

        self.settings_types['include_unsteady_force_contribution'] = 'bool'
        self.settings_default['include_unsteady_force_contribution'] = False

        self.settings_types['steps_without_unsteady_force'] = 'int'
        self.settings_default['steps_without_unsteady_force'] = 0

        self.settings_types['pseudosteps_ramp_unsteady_force'] = 'int'
        self.settings_default['pseudosteps_ramp_unsteady_force'] = 0

        self.data = None
        self.settings = None
        self.structural_solver = None
        self.aero_solver = None
        self.print_info = False

        self.res = 0.0
        self.res_dqdt = 0.0
        self.res_dqddt = 0.0

        self.previous_force = None

        self.dt = 0.

        self.predictor = False
        self.residual_table = None
        self.postprocessors = dict()
        self.with_postprocessors = False
        self.controllers = None

        self.time_aero = 0.
        self.time_struc = 0.

    def get_g(self):
        return self.structural_solver.settings['gravity'].value

    def set_g(self, new_g):
        self.structural_solver.settings['gravity'] = ct.c_double(new_g)

    def get_rho(self):
        return self.aero_solver.settings['rho'].value

    def set_rho(self, new_rho):
        self.aero_solver.settings['rho'] = ct.c_double(new_rho)

    def initialise(self, data, custom_settings=None):
        self.data = data
        if custom_settings is None:
            self.settings = data.settings[self.solver_id]
        else:
            self.settings = custom_settings
        settings.to_custom_types(self.settings, self.settings_types, self.settings_default)
        self.dt = self.settings['dt']
        self.substep_dt = self.dt.value/(self.settings['structural_substeps'].value + 1)
        self.print_info = self.settings['print_info']
        if self.settings['cleanup_previous_solution']:
            # if there's data in timestep_info[>0], copy the last one to
            # timestep_info[0] and remove the rest
            self.cleanup_timestep_info()

        self.structural_solver = solver_interface.initialise_solver(self.settings['structural_solver'])
        self.structural_solver.initialise(self.data, self.settings['structural_solver_settings'])
        self.aero_solver = solver_interface.initialise_solver(self.settings['aero_solver'])
        self.aero_solver.initialise(self.structural_solver.data, self.settings['aero_solver_settings'])
        self.data = self.aero_solver.data

        # initialise postprocessors
        self.postprocessors = dict()
        if len(self.settings['postprocessors']) > 0:
            self.with_postprocessors = True
        for postproc in self.settings['postprocessors']:
            self.postprocessors[postproc] = solver_interface.initialise_solver(postproc)
            self.postprocessors[postproc].initialise(
                self.data, self.settings['postprocessors_settings'][postproc])

        # initialise controllers
        self.controllers = dict()
        self.with_controllers = False
        if len(self.settings['controller_id']) > 0:
            self.with_controllers = True
        for controller_id, controller_type in self.settings['controller_id'].items():
            self.controllers[controller_id] = controller_interface.initialise_controller(controller_type)
            self.controllers[controller_id].initialise(
                    self.settings['controller_settings'][controller_id],
                    controller_id)

        # print information header
        if self.print_info:
            self.residual_table = cout.TablePrinter(8, 12, ['g', 'f', 'g', 'f', 'f', 'f', 'e', 'e'])
            self.residual_table.field_length[0] = 5
            self.residual_table.field_length[1] = 6
            self.residual_table.field_length[2] = 4
            self.residual_table.print_header(['ts', 't', 'iter', 'struc ratio', 'iter time', 'residual vel',
                                              'FoR_vel(x)', 'FoR_vel(z)'])


    def cleanup_timestep_info(self):
        if max(len(self.data.aero.timestep_info), len(self.data.structure.timestep_info)) > 1:
            # copy last info to first
            self.data.aero.timestep_info[0] = self.data.aero.timestep_info[-1]
            self.data.structure.timestep_info[0] = self.data.structure.timestep_info[-1]
            # delete all the rest
            while len(self.data.aero.timestep_info) - 1:
                del self.data.aero.timestep_info[-1]
            while len(self.data.structure.timestep_info) - 1:
                del self.data.structure.timestep_info[-1]

        self.data.ts = 0

    def run(self):
        # dynamic simulations start at tstep == 1, 0 is reserved for the initial state
        for self.data.ts in range(len(self.data.structure.timestep_info),
                                  self.settings['n_time_steps'].value + len(self.data.structure.timestep_info)):
            initial_time = time.perf_counter()
            structural_kstep = self.data.structure.timestep_info[-1].copy()
            aero_kstep = self.data.aero.timestep_info[-1].copy()

            # Add the controller here
            if self.with_controllers:
                state = {'structural': structural_kstep,
                         'aero': aero_kstep}
                for k, v in self.controllers.items():
                    state = v.control(self.data, state)

                structural_kstep = state['structural']
                aero_kstep = state['aero']

            self.time_aero = 0.0
            self.time_struc = 0.0

            controlled_structural_kstep = structural_kstep.copy()
            controlled_aero_kstep = aero_kstep.copy()
            k = 0
            for k in range(self.settings['fsi_substeps'].value + 1):
                if k == self.settings['fsi_substeps'].value and not self.settings['fsi_substeps'] == 0:
                    cout.cout_wrap('The FSI solver did not converge!!!')
                    break

                # generate new grid (already rotated)
                # aero_kstep = self.data.aero.timestep_info[-1].copy()
                aero_kstep = controlled_aero_kstep.copy()
                self.aero_solver.update_custom_grid(structural_kstep, aero_kstep)

                # compute unsteady contribution
                force_coeff = 0.0
                unsteady_contribution = False
                if self.settings['include_unsteady_force_contribution'].value:
                    if self.data.ts > self.settings['steps_without_unsteady_force'].value:
                        unsteady_contribution = True
                        if k < self.settings['pseudosteps_ramp_unsteady_force'].value:
                            force_coeff = k/self.settings['pseudosteps_ramp_unsteady_force'].value
                        else:
                            force_coeff = 1.

                # run the solver
                ini_time_aero = time.perf_counter()
                self.data = self.aero_solver.run(aero_kstep,
                                                 structural_kstep,
                                                 convect_wake=True,
                                                 unsteady_contribution=unsteady_contribution)
                self.time_aero += time.perf_counter() - ini_time_aero

                previous_kstep = structural_kstep.copy()
                # structural_kstep = self.data.structure.timestep_info[-1].copy()
                structural_kstep = controlled_structural_kstep.copy()

                # move the aerodynamic surface according the the structural one
                self.aero_solver.update_custom_grid(structural_kstep, aero_kstep)
                self.map_forces(aero_kstep,
                                structural_kstep,
                                force_coeff)

                # relaxation
                relax_factor = self.relaxation_factor(k)
                relax(self.data.structure,
                      structural_kstep,
                      previous_kstep,
                      relax_factor)

                # check if nan anywhere.
                # if yes, pdb.set_trace()
                if np.isnan(structural_kstep.steady_applied_forces).any():
                    print('NaN found in steady_applied_forces!')
                    import pdb; pdb.set_trace()
                if np.isnan(structural_kstep.unsteady_applied_forces).any():
                    print('NaN found in unsteady_applied_forces!')
                    import pdb; pdb.set_trace()

                copy_structural_kstep = structural_kstep.copy()
                for i_substep in range(self.settings['structural_substeps'].value + 1):
                    # run structural solver
                    ini_time_struc = time.perf_counter()
                    coeff = (i_substep + 1)/(self.settings['structural_substeps'].value + 1)

                    structural_kstep = self.interpolate_timesteps(copy_structural_kstep, self.data.structure.timestep_info[-1], coeff)

                    self.data = self.structural_solver.run(structural_step=structural_kstep, dt=self.substep_dt)
                    self.time_struc += time.perf_counter() - ini_time_struc

                # check convergence
                if self.convergence(k,
                                    structural_kstep,
                                    previous_kstep):
                    # move the aerodynamic surface according to the structural one
                    self.aero_solver.update_custom_grid(structural_kstep, aero_kstep)
                    break

            # move the aerodynamic surface according the the structural one
            self.aero_solver.update_custom_grid(structural_kstep, aero_kstep)

            self.aero_solver.add_step()
            self.data.aero.timestep_info[-1] = aero_kstep.copy()
            self.structural_solver.add_step()
            self.data.structure.timestep_info[-1] = structural_kstep.copy()

            final_time = time.perf_counter()

            if self.print_info:
                self.residual_table.print_line([self.data.ts,
                                                self.data.ts*self.dt.value,
                                                k,
                                                self.time_struc/(self.time_aero + self.time_struc),
                                                final_time - initial_time,
                                                np.log10(self.res_dqdt),
                                                structural_kstep.for_vel[0],
                                                structural_kstep.for_vel[2],
                                                np.sum(structural_kstep.steady_applied_forces[:, 0]),
                                                np.sum(structural_kstep.steady_applied_forces[:, 2])])
            self.structural_solver.extract_resultants()
            # run postprocessors
            if self.with_postprocessors:
                for postproc in self.postprocessors:
                    self.data = self.postprocessors[postproc].run(online=True)

        if self.print_info:
            cout.cout_wrap('...Finished', 1)
        return self.data

    def convergence(self, k, tstep, previous_tstep):
        # check for non-convergence
        if not all(np.isfinite(tstep.q)):
            import pdb; pdb.set_trace()
            raise Exception('***Not converged! There is a NaN value in the forces!')

        if not k:
            # save the value of the vectors for normalising later
            self.base_q = np.linalg.norm(tstep.q.copy())
            self.base_dqdt = np.linalg.norm(tstep.dqdt.copy())
            if self.base_dqdt == 0:
                self.base_dqdt = 1.
            return False

        # relative residuals
        self.res = (np.linalg.norm(tstep.q-
                                   previous_tstep.q)/
                    self.base_q)
        self.res_dqdt = (np.linalg.norm(tstep.dqdt-
                                        previous_tstep.dqdt)/
                         self.base_dqdt)

        # we don't want this to converge before introducing the gamma_dot forces!
        if self.settings['include_unsteady_force_contribution'].value:
            if k < self.settings['pseudosteps_ramp_unsteady_force'].value:
                return False

        # convergence
        if k > self.settings['minimum_steps'].value - 1:
            if self.res < self.settings['fsi_tolerance'].value:
                if self.res_dqdt < self.settings['fsi_tolerance'].value:
                    return True

        return False

    def map_forces(self, aero_kstep, structural_kstep, unsteady_forces_coeff=1.0):
        # set all forces to 0
        structural_kstep.steady_applied_forces.fill(0.0)
        structural_kstep.unsteady_applied_forces.fill(0.0)

        # aero forces to structural forces
        struct_forces = mapping.aero2struct_force_mapping(
            aero_kstep.forces,
            self.data.aero.struct2aero_mapping,
            aero_kstep.zeta,
            structural_kstep.pos,
            structural_kstep.psi,
            self.data.structure.node_master_elem,
            self.data.structure.connectivities,
            structural_kstep.cag())
        dynamic_struct_forces = unsteady_forces_coeff*mapping.aero2struct_force_mapping(
            aero_kstep.dynamic_forces,
            self.data.aero.struct2aero_mapping,
            aero_kstep.zeta,
            structural_kstep.pos,
            structural_kstep.psi,
            self.data.structure.node_master_elem,
            self.data.structure.connectivities,
            structural_kstep.cag())

        # prescribed forces + aero forces
        try:
            structural_kstep.steady_applied_forces = (
                (struct_forces + self.data.structure.ini_info.steady_applied_forces).
                astype(dtype=ct.c_double, order='F', copy=True))
            structural_kstep.unsteady_applied_forces = (
                (dynamic_struct_forces + self.data.structure.dynamic_input[max(self.data.ts - 1, 0)]['dynamic_forces']).
                astype(dtype=ct.c_double, order='F', copy=True))
        except KeyError:
            structural_kstep.steady_applied_forces = (
                (struct_forces + self.data.structure.ini_info.steady_applied_forces).
                astype(dtype=ct.c_double, order='F', copy=True))
            structural_kstep.unsteady_applied_forces = dynamic_struct_forces


    def relaxation_factor(self, k):
        initial = self.settings['relaxation_factor'].value
        if not self.settings['dynamic_relaxation'].value:
            return initial

        final = self.settings['final_relaxation_factor'].value
        if k >= self.settings['relaxation_steps'].value:
            return final

        value = initial + (final - initial)/self.settings['relaxation_steps'].value*k
        return value

    @staticmethod
    def interpolate_timesteps(kstep, previous_step, coeff):
        if not 0.0 <= coeff <= 1.0:
            return

        out_kstep = kstep.copy()
        # forces
        out_kstep.steady_applied_forces[:] = ((coeff)*(kstep.steady_applied_forces) +
                (1.0 - coeff)*previous_step.steady_applied_forces)
        out_kstep.unsteady_applied_forces[:] = ((coeff)*(kstep.unsteady_applied_forces) +
                (1.0 - coeff)*previous_step.unsteady_applied_forces)

        # multibody if necessary
        if kstep.mb_dict is not None:
            for k, v in kstep.mb_dict.items():
                if 'constraint_' in k:
                    for kk, vv in v.items():
                        if 'vel' in kk:
                            out_kstep.mb_dict[k][kk] = coeff*vv + (1.0 - coeff)*previous_step.mb_dict[k][kk]
        return out_kstep


def relax(beam, timestep, previous_timestep, coeff):
    timestep.steady_applied_forces[:] = ((1.0 - coeff)*timestep.steady_applied_forces +
            coeff*previous_timestep.steady_applied_forces)
    timestep.unsteady_applied_forces[:] = ((1.0 - coeff)*timestep.unsteady_applied_forces +
            coeff*previous_timestep.unsteady_applied_forces)


def normalise_quaternion(tstep):
    tstep.dqdt[-4:] = algebra.unit_vector(tstep.dqdt[-4:])
    tstep.quat = tstep.dqdt[-4:].astype(dtype=ct.c_double, order='F', copy=True)
<|MERGE_RESOLUTION|>--- conflicted
+++ resolved
@@ -82,11 +82,7 @@
         self.settings_default['postprocessors_settings'] = dict()
 
         self.settings_types['controller_id'] = 'dict'
-<<<<<<< HEAD
-        self.settings_default['controller_id'] = list()
-=======
         self.settings_default['controller_id'] = dict()
->>>>>>> 82322755
 
         self.settings_types['controller_settings'] = 'dict'
         self.settings_default['controller_settings'] = dict()
