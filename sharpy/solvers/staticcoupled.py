import ctypes as ct
import sys
import numpy as np

import sharpy.aero.utils.mapping as mapping
import sharpy.utils.cout_utils as cout
import sharpy.utils.solver_interface as solver_interface
from sharpy.utils.solver_interface import solver, BaseSolver
import sharpy.utils.settings as settings
import sharpy.utils.algebra as algebra
<<<<<<< HEAD
import sharpy.utils.generator_interface as gen_utils
=======
import sharpy.utils.correct_forces as cf
import sharpy.utils.generator_interface as gen_interface
>>>>>>> f9d04bc0

@solver
class StaticCoupled(BaseSolver):
    """
    This class is the main FSI driver for static simulations.
    It requires a ``structural_solver`` and a ``aero_solver`` to be defined.
    """
    solver_id = 'StaticCoupled'
    solver_classification = 'Coupled'

    settings_types = dict()
    settings_default = dict()
    settings_description = dict()
    settings_options = dict()

    settings_types['print_info'] = 'bool'
    settings_default['print_info'] = True
    settings_description['print_info'] = 'Write status to screen'

    settings_types['structural_solver'] = 'str'
    settings_default['structural_solver'] = None
    settings_description['structural_solver'] = 'Structural solver to use in the coupled simulation'

    settings_types['structural_solver_settings'] = 'dict'
    settings_default['structural_solver_settings'] = None
    settings_description['structural_solver_settings'] = 'Dictionary of settings for the structural solver'

    settings_types['aero_solver'] = 'str'
    settings_default['aero_solver'] = None
    settings_description['aero_solver'] = 'Aerodynamic solver to use in the coupled simulation'

    settings_types['aero_solver_settings'] = 'dict'
    settings_default['aero_solver_settings'] = None
    settings_description['aero_solver_settings'] = 'Dictionary of settings for the aerodynamic solver'

    settings_types['max_iter'] = 'int'
    settings_default['max_iter'] = 100
    settings_description['max_iter'] = 'Max iterations in the FSI loop'

    settings_types['n_load_steps'] = 'int'
    settings_default['n_load_steps'] = 0
    settings_description['n_load_steps'] = 'Length of ramp for forces and gravity during FSI iteration'

    settings_types['tolerance'] = 'float'
    settings_default['tolerance'] = 1e-5
    settings_description['tolerance'] = 'Convergence threshold for the FSI loop'

    settings_types['relaxation_factor'] = 'float'
    settings_default['relaxation_factor'] = 0.
    settings_description['relaxation_factor'] = 'Relaxation parameter in the FSI iteration. 0 is no relaxation and -> 1 is very relaxed'

    settings_types['correct_forces_method'] = 'str'
    settings_default['correct_forces_method'] = ''
    settings_description['correct_forces_method'] = 'Function used to correct aerodynamic forces. ' \
                                                    'See :py:mod:`sharpy.generators.polaraeroforces`'
    settings_options['correct_forces_method'] = ['EfficiencyCorrection', 'PolarCorrection']

    settings_types['correct_forces_settings'] = 'dict'
    settings_default['correct_forces_settings'] = {}
    settings_description['correct_forces_settings'] = 'Settings for corrected forces evaluation'

    settings_types['runtime_generators'] = 'dict'
    settings_default['runtime_generators'] = dict()
    settings_description['runtime_generators'] = 'The dictionary keys are the runtime generators to be used. ' \
                                                 'The dictionary values are dictionaries with the settings ' \
                                                 'needed by each generator.'

    settings_table = settings.SettingsTable()
    __doc__ += settings_table.generate(settings_types, settings_default, settings_description, settings_options)

    def __init__(self):

        self.data = None
        self.settings = None
        self.structural_solver = None
        self.aero_solver = None

        self.previous_force = None

        self.residual_table = None

        self.correct_forces = False
        self.correct_forces_generator = None

        self.runtime_generators = dict()
        self.with_runtime_generators = False

    def initialise(self, data, input_dict=None):
        self.data = data
        if input_dict is None:
            self.settings = data.settings[self.solver_id]
        else:
            self.settings = input_dict
        settings.to_custom_types(self.settings,
                                 self.settings_types,
                                 self.settings_default,
                                 options=self.settings_options)

        self.print_info = self.settings['print_info']

        self.structural_solver = solver_interface.initialise_solver(self.settings['structural_solver'])
        self.structural_solver.initialise(self.data, self.settings['structural_solver_settings'])
        self.aero_solver = solver_interface.initialise_solver(self.settings['aero_solver'])
        self.aero_solver.initialise(self.structural_solver.data, self.settings['aero_solver_settings'])
        self.data = self.aero_solver.data

        if self.print_info:
            self.residual_table = cout.TablePrinter(9, 8, ['g', 'g', 'f', 'f', 'f', 'f', 'f', 'f', 'f'])
            self.residual_table.field_length[0] = 3
            self.residual_table.field_length[1] = 3
            self.residual_table.field_length[2] = 10
            self.residual_table.print_header(['iter', 'step', 'log10(res)', 'Fx', 'Fy', 'Fz', 'Mx', 'My', 'Mz'])

        # Define the function to correct aerodynamic forces
        if self.settings['correct_forces_method'] is not '':
            self.correct_forces = True
            self.correct_forces_generator = gen_utils.generator_from_string(self.settings['correct_forces_method'])()
            self.correct_forces_generator.initialise(in_dict=self.settings['correct_forces_settings'],
                                                     aero=self.data.aero,
                                                     structure=self.data.structure,
                                                     rho=self.settings['aero_solver_settings']['rho'],
                                                     vortex_radius=self.settings['aero_solver_settings']['vortex_radius'])

        # initialise runtime generators
        self.runtime_generators = dict()
        if self.settings['runtime_generators']:
            self.with_runtime_generators = True
            for id, param in self.settings['runtime_generators'].items():
                gen = gen_interface.generator_from_string(id)
                self.runtime_generators[id] = gen()
                self.runtime_generators[id].initialise(param, data=self.data)

    def increase_ts(self):
        self.data.ts += 1
        self.structural_solver.next_step()
        self.aero_solver.next_step()

    def cleanup_timestep_info(self):
        if max(len(self.data.aero.timestep_info), len(self.data.structure.timestep_info)) > 1:
            # copy last info to first
            self.data.aero.timestep_info[0] = self.data.aero.timestep_info[-1].copy()
            self.data.structure.timestep_info[0] = self.data.structure.timestep_info[-1].copy()
            # delete all the rest
            while len(self.data.aero.timestep_info) - 1:
                del self.data.aero.timestep_info[-1]
            while len(self.data.structure.timestep_info) - 1:
                del self.data.structure.timestep_info[-1]

        self.data.ts = 0

    def run(self):
        for i_step in range(self.settings['n_load_steps'] + 1):
            if (i_step == self.settings['n_load_steps'] and
                    self.settings['n_load_steps'] > 0):
                break
            # load step coefficient
            if not self.settings['n_load_steps'] == 0:
                load_step_multiplier = (i_step + 1.0)/self.settings['n_load_steps']
            else:
                load_step_multiplier = 1.0

            # new storage every load step
            if i_step > 0:
                self.increase_ts()

            for i_iter in range(self.settings['max_iter']):
                # run aero
                self.data = self.aero_solver.run()

                # map force
                struct_forces = mapping.aero2struct_force_mapping(
                    self.data.aero.timestep_info[self.data.ts].forces,
                    self.data.aero.struct2aero_mapping,
                    self.data.aero.timestep_info[self.data.ts].zeta,
                    self.data.structure.timestep_info[self.data.ts].pos,
                    self.data.structure.timestep_info[self.data.ts].psi,
                    self.data.structure.node_master_elem,
                    self.data.structure.connectivities,
                    self.data.structure.timestep_info[self.data.ts].cag(),
                    self.data.aero.aero_dict)

                if self.correct_forces:
<<<<<<< HEAD
                    struct_forces = \
                        self.correct_forces_generator.generate(aero_kstep=self.data.aero.timestep_info[self.data.ts],
                                                               structural_kstep=self.data.structure.timestep_info[self.data.ts],
                                                               struct_forces=struct_forces)
                self.data.aero.timestep_info[self.data.ts].aero_steady_forces_beam_dof = struct_forces
=======
                    struct_forces = self.correct_forces_function(self.data,
                                        self.data.aero.timestep_info[self.data.ts],
                                        self.data.structure.timestep_info[self.data.ts],
                                        struct_forces,
                                        rho=self.aero_solver.settings['rho'])

                # Add external forces
                if self.with_runtime_generators:
                    self.data.structure.timestep_info[self.data.ts].runtime_generated_forces.fill(0.)
                    params = dict()
                    params['data'] = self.data
                    params['struct_tstep'] = self.data.structure.timestep_info[self.data.ts]
                    params['aero_tstep'] = self.data.aero.timestep_info[self.data.ts]
                    params['force_coeff'] = 0.
                    params['fsi_substep'] = -i_iter
                    for id, runtime_generator in self.runtime_generators.items():
                        runtime_generator.generate(params)

                    struct_forces += self.data.structure.timestep_info[self.data.ts].runtime_generated_forces

>>>>>>> f9d04bc0
                if not self.settings['relaxation_factor'] == 0.:
                    if i_iter == 0:
                        self.previous_force = struct_forces.copy()

                    temp = struct_forces.copy()
                    struct_forces = ((1.0 - self.settings['relaxation_factor'])*struct_forces +
                                     self.settings['relaxation_factor']*self.previous_force)
                    self.previous_force = temp

                # copy force in beam
                old_g = self.structural_solver.settings['gravity']
                self.structural_solver.settings['gravity'] = old_g*load_step_multiplier
                temp1 = load_step_multiplier*(struct_forces + self.data.structure.ini_info.steady_applied_forces)
                self.data.structure.timestep_info[self.data.ts].steady_applied_forces[:] = temp1
                # run beam
                self.data = self.structural_solver.run()
                self.structural_solver.settings['gravity'] = old_g
                (self.data.structure.timestep_info[self.data.ts].total_forces[0:3],
                 self.data.structure.timestep_info[self.data.ts].total_forces[3:6]) = (
                        self.extract_resultants(self.data.structure.timestep_info[self.data.ts]))

                # update grid
                self.aero_solver.update_step()

                # convergence
                if self.convergence(i_iter, i_step):
                    # create q and dqdt vectors
                    self.structural_solver.update(self.data.structure.timestep_info[self.data.ts])
                    self.cleanup_timestep_info()
                    break

        return self.data

    def convergence(self, i_iter, i_step):
        if i_iter == self.settings['max_iter'] - 1:
            cout.cout_wrap('StaticCoupled did not converge!', 0)
            # quit(-1)

        return_value = None
        if i_iter == 0:
            self.initial_residual = np.linalg.norm(self.data.structure.timestep_info[self.data.ts].pos)
            self.previous_residual = self.initial_residual
            self.current_residual = self.initial_residual
            if self.print_info:
                forces = self.data.structure.timestep_info[self.data.ts].total_forces
                self.residual_table.print_line([i_iter,
                        i_step,
                        0.0,
                        forces[0],
                        forces[1],
                        forces[2],
                        forces[3],
                        forces[4],
                        forces[5],
                        ])
            return False

        self.current_residual = np.linalg.norm(self.data.structure.timestep_info[self.data.ts].pos)
        if self.print_info:
            forces = self.data.structure.timestep_info[self.data.ts].total_forces
            res_print = np.NINF
            if (np.abs(self.current_residual - self.previous_residual) >
                sys.float_info.epsilon*10):
                res_print = np.log10(np.abs(self.current_residual - self.previous_residual)/self.initial_residual)

            self.residual_table.print_line([i_iter,
                    i_step,
                    res_print,
                    forces[0],
                    forces[1],
                    forces[2],
                    forces[3],
                    forces[4],
                    forces[5],
                    ])

        if return_value is None:
            if np.abs(self.current_residual - self.previous_residual)/self.initial_residual < self.settings['tolerance']:
                return_value = True
            else:
                self.previous_residual = self.current_residual
                return_value = False

        if return_value is None:
            return_value = False

        return return_value

    def change_trim(self, alpha, thrust, thrust_nodes, tail_deflection, tail_cs_index):
        # self.cleanup_timestep_info()
        self.data.structure.timestep_info = []
        self.data.structure.timestep_info.append(self.data.structure.ini_info.copy())
        aero_copy = self.data.aero.timestep_info[-1]
        self.data.aero.timestep_info = []
        self.data.aero.timestep_info.append(aero_copy)
        self.data.ts = 0
        # alpha
        orientation_quat = algebra.euler2quat(np.array([0.0, alpha, 0.0]))
        self.data.structure.timestep_info[0].quat[:] = orientation_quat[:]

        try:
            self.force_orientation
        except AttributeError:
            self.force_orientation = np.zeros((len(thrust_nodes), 3))
            for i_node, node in enumerate(thrust_nodes):
                self.force_orientation[i_node, :] = (
                    algebra.unit_vector(self.data.structure.ini_info.steady_applied_forces[node, 0:3]))
            # print(self.force_orientation)

        # thrust
        # thrust is scaled so that the direction of the forces is conserved
        # in all nodes.
        # the `thrust` parameter is the force PER node.
        # if there are two or more nodes in thrust_nodes, the total forces
        # is n_nodes_in_thrust_nodes*thrust
        # thrust forces have to be indicated in structure.ini_info
        # print(algebra.unit_vector(self.data.structure.ini_info.steady_applied_forces[0, 0:3])*thrust)
        for i_node, node in enumerate(thrust_nodes):
            # self.data.structure.ini_info.steady_applied_forces[i_node, 0:3] = (
            #     algebra.unit_vector(self.data.structure.ini_info.steady_applied_forces[i_node, 0:3])*thrust)
            self.data.structure.ini_info.steady_applied_forces[node, 0:3] = (
                    self.force_orientation[i_node, :]*thrust)
            self.data.structure.timestep_info[0].steady_applied_forces[node, 0:3] = (
                    self.force_orientation[i_node, :]*thrust)

        # tail deflection
        try:
            self.data.aero.aero_dict['control_surface_deflection'][tail_cs_index] = tail_deflection
        except KeyError:
            raise Exception('This model has no control surfaces')
        except IndexError:
            raise Exception('The tail control surface index > number of surfaces')

        # update grid
        self.aero_solver.update_step()

    def extract_resultants(self, tstep=None):
        return self.structural_solver.extract_resultants(tstep)<|MERGE_RESOLUTION|>--- conflicted
+++ resolved
@@ -8,12 +8,7 @@
 from sharpy.utils.solver_interface import solver, BaseSolver
 import sharpy.utils.settings as settings
 import sharpy.utils.algebra as algebra
-<<<<<<< HEAD
 import sharpy.utils.generator_interface as gen_utils
-=======
-import sharpy.utils.correct_forces as cf
-import sharpy.utils.generator_interface as gen_interface
->>>>>>> f9d04bc0
 
 @solver
 class StaticCoupled(BaseSolver):
@@ -196,19 +191,12 @@
                     self.data.aero.aero_dict)
 
                 if self.correct_forces:
-<<<<<<< HEAD
                     struct_forces = \
                         self.correct_forces_generator.generate(aero_kstep=self.data.aero.timestep_info[self.data.ts],
                                                                structural_kstep=self.data.structure.timestep_info[self.data.ts],
                                                                struct_forces=struct_forces)
                 self.data.aero.timestep_info[self.data.ts].aero_steady_forces_beam_dof = struct_forces
-=======
-                    struct_forces = self.correct_forces_function(self.data,
-                                        self.data.aero.timestep_info[self.data.ts],
-                                        self.data.structure.timestep_info[self.data.ts],
-                                        struct_forces,
-                                        rho=self.aero_solver.settings['rho'])
-
+                
                 # Add external forces
                 if self.with_runtime_generators:
                     self.data.structure.timestep_info[self.data.ts].runtime_generated_forces.fill(0.)
@@ -223,7 +211,6 @@
 
                     struct_forces += self.data.structure.timestep_info[self.data.ts].runtime_generated_forces
 
->>>>>>> f9d04bc0
                 if not self.settings['relaxation_factor'] == 0.:
                     if i_iter == 0:
                         self.previous_force = struct_forces.copy()
