--- conflicted
+++ resolved
@@ -178,13 +178,9 @@
                         self.correct_forces_generator.generate(aero_kstep=self.data.aero.timestep_info[self.data.ts],
                                                                structural_kstep=self.data.structure.timestep_info[self.data.ts],
                                                                struct_forces=struct_forces)
-<<<<<<< HEAD
-=======
 
                 self.data.aero.timestep_info[self.data.ts].postproc_node['aero_steady_forces'] = struct_forces
->>>>>>> ef4b5af4
-
-                self.data.aero.timestep_info[self.data.ts].aero_steady_forces_beam_dof = struct_forces
+
                 if not self.settings['relaxation_factor'] == 0.:
                     if i_iter == 0:
                         self.previous_force = struct_forces.copy()
