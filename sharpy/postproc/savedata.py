--- conflicted
+++ resolved
@@ -188,11 +188,7 @@
                                        sharpy.linear.assembler.linearaeroelastic.LinearAeroelastic,
                                        sharpy.linear.assembler.linearbeam.LinearBeam,
                                        sharpy.linear.assembler.linearuvlm.LinearUVLM,
-<<<<<<< HEAD
                                        sharpy.linear.src.libss.StateSpace,
-=======
-                                       sharpy.linear.src.libss.ss_block,
->>>>>>> 190d53fa
                                        sharpy.linear.src.lingebm.FlexDynamic,)
 
             if self.settings['save_linear_uvlm']:
@@ -247,7 +243,6 @@
                                        grpname='linearisation_vectors',
                                        ClassesToSave=self.ClassesToSave, SkipAttr=self.settings['skip_attr'],
                                        compress_float=self.settings['compress_float'])
-<<<<<<< HEAD
                     linhdffile.close()
 
                 if self.settings['save_linear']:
@@ -300,50 +295,6 @@
                     if dt is not None:
                         savedict['dt'] = dt
                     savemat(matfilename, savedict)
-=======
-
-            if self.settings['save_rom']:
-                try:
-                    for k, rom in self.data.linear.linear_system.uvlm.rom.items():
-                        rom.save(self.filename.replace('.data.h5', '_{:s}.rom.h5'.format(k.lower())))
-                except AttributeError:
-                    cout.cout_wrap('Could not locate a reduced order model to save')
-
-        elif self.settings['format'] == 'mat':
-            from scipy.io import savemat
-            if self.settings['save_linear']:
-                # reference-forces
-                linearisation_vectors = self.data.linear.linear_system.linearisation_vectors
-
-                matfilename = self.filename.replace('.data.h5', '.linss.mat')
-                A, B, C, D = self.data.linear.ss.get_mats()
-                savedict = {'A': A,
-                            'B': B,
-                            'C': C,
-                            'D': D}
-                for k, v in linearisation_vectors.items():
-                    savedict[k] = v
-                dt = self.data.linear.ss.dt
-                if dt is not None:
-                    savedict['dt'] = dt
-                savemat(matfilename, savedict)
-
-            if self.settings['save_linear_uvlm']:
-                matfilename = self.filename.replace('.data.h5', '.uvlmss.mat')
-                linearisation_vectors = self.data.linear.linear_system.uvlm.linearisation_vectors
-                A, B, C, D = self.data.linear.linear_system.uvlm.ss.get_mats()
-
-                savedict = {'A': A,
-                            'B': B,
-                            'C': C,
-                            'D': D}
-                for k, v in linearisation_vectors.items():
-                    savedict[k] = v
-                dt = self.data.linear.linear_system.uvlm.ss.dt
-                if dt is not None:
-                    savedict['dt'] = dt
-                savemat(matfilename, savedict)
->>>>>>> 190d53fa
 
         return self.data
 
