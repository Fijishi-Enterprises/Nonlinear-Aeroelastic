--- conflicted
+++ resolved
@@ -189,11 +189,7 @@
 
         # Initialise velocity generator
         self.caller = caller
-<<<<<<< HEAD
-        if not self.caller is None and len(self.settings['vel_field_variables']):
-=======
         if ((not self.caller is None) and (not len(self.settings['vel_field_variables']) == 0)):
->>>>>>> 250a85a2
             if self.caller.solver_classification.lower() == 'aero':
                 # For aerodynamic solvers
                 self.velocity_generator = self.caller.velocity_generator
