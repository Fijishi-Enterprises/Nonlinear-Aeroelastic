import os

import numpy as np

from sharpy.utils.solver_interface import solver, BaseSolver
import sharpy.utils.settings as settings
import sharpy.aero.utils.mapping as mapping
import sharpy.utils.algebra as algebra
import sharpy.aero.utils.utils as aeroutils


@solver
class LiftDistribution(BaseSolver):
    """LiftDistribution
    
    Calculates and exports the lift distribution on lifting surfaces
    
    """
    solver_id = 'LiftDistribution'
    solver_classification = 'post-processor'

    settings_types = dict()
    settings_default = dict()
    settings_description = dict()

    settings_types['text_file_name'] = 'str'
    settings_default['text_file_name'] = 'lift_distribution'
    settings_description['text_file_name'] = 'Text file name'

    settings_default['coefficients'] = True
    settings_types['coefficients'] = 'bool'
    settings_description['coefficients'] = 'Calculate aerodynamic lift coefficients'

<<<<<<< HEAD
    settings_types['q_ref'] = 'float'
    settings_default['q_ref'] = 1
    settings_description['q_ref'] = 'Reference dynamic pressure'
    settings_types['rho'] = 'float'
    settings_default['rho'] = 1.225
    settings_description['rho'] = 'Reference density  [kg/m³]'
=======
    settings_types['rho'] = 'float'
    settings_default['rho'] = 1.225
    settings_description['rho'] = 'Reference freestream density [kg/m³]'
>>>>>>> 40f8b0d3

    settings_table = settings.SettingsTable()
    __doc__ += settings_table.generate(settings_types, settings_default, settings_description)

    def __init__(self):
        self.settings = None
        self.data = None
        self.folder = None
        self.caller = None

    def initialise(self, data, custom_settings=None, caller=None):
        self.data = data
        self.settings = data.settings[self.solver_id]
        settings.to_custom_types(self.settings, self.settings_types, self.settings_default)
        self.caller = caller
        self.folder = data.output_folder
        if not os.path.exists(self.folder):
            os.makedirs(self.folder)

    def run(self, online=False):
        self.lift_distribution(self.data.structure.timestep_info[self.data.ts],
                               self.data.aero.timestep_info[self.data.ts])
        return self.data

    def lift_distribution(self, struct_tstep, aero_tstep):
        # Force mapping
        forces = mapping.aero2struct_force_mapping(
            aero_tstep.forces + aero_tstep.dynamic_forces,
            self.data.aero.struct2aero_mapping,
            aero_tstep.zeta,
            struct_tstep.pos,
            struct_tstep.psi,
            self.data.structure.node_master_elem,
            self.data.structure.connectivities,
            struct_tstep.cag(),
            self.data.aero.data_dict)
        # Prepare output matrix and file 
        N_nodes = self.data.structure.num_node
        numb_col = 4
        header = "x,y,z,fz"
        # get aero forces
        lift_distribution = np.zeros((N_nodes, numb_col))
        # get rotation matrix
        cga = algebra.quat2rotation(struct_tstep.quat)
        if self.settings["coefficients"]:
            # TODO: add nondimensional spanwise column y/s
<<<<<<< HEAD
            header += ", y/s ,cl"
            numb_col += 2
            lift_distribution = np.concatenate((lift_distribution, np.zeros((N_nodes, 2))), axis=1)
=======
            header += ", y/s, cl"
            numb_col += 2
            lift_distribution = np.concatenate((lift_distribution, np.zeros((N_nodes, 2))), axis=1)

        for inode in range(N_nodes):
            if self.data.aero.aero_dict['aero_node'][inode]:
                local_node = self.data.aero.struct2aero_mapping[inode][0]["i_n"]
                ielem, inode_in_elem = self.data.structure.node_master_elem[inode]
                i_surf = int(self.data.aero.surface_distribution[ielem])
                # get c_gb                
                cab = algebra.crv2rotation(struct_tstep.psi[ielem, inode_in_elem, :])
                cgb = np.dot(cga, cab)
                # Get c_bs
                urel, dir_urel = aeroutils.magnitude_and_direction_of_relative_velocity(struct_tstep.pos[inode, :],
                                                                                        struct_tstep.pos_dot[inode, :],
                                                                                        struct_tstep.for_vel[:],
                                                                                        cga,
                                                                                        aero_tstep.u_ext[i_surf][:, :,
                                                                                        local_node])
                dir_span, span, dir_chord, chord = aeroutils.span_chord(local_node, aero_tstep.zeta[i_surf])
                # Stability axes - projects forces in B onto S
                c_bs = aeroutils.local_stability_axes(cgb.T.dot(dir_urel), cgb.T.dot(dir_chord))
                lift_force = c_bs.T.dot(forces[inode, :3])[2]
                # Store data in export matrix
                lift_distribution[inode, 3] = lift_force
                lift_distribution[inode, 2] = struct_tstep.pos[inode, 2]  # z
                lift_distribution[inode, 1] = struct_tstep.pos[inode, 1]  # y
                lift_distribution[inode, 0] = struct_tstep.pos[inode, 0]  # x
                if self.settings["coefficients"]:
                    # Get non-dimensional spanwise coordinate y/s
                    lift_distribution[inode, 4] = lift_distribution[inode, 1]/span
                    # Get lift coefficient
                    lift_distribution[inode, 5] = np.sign(lift_force) * np.linalg.norm(lift_force) \
                                                  / (0.5 * self.settings['rho'] \
                                                     * np.linalg.norm(urel) ** 2 * span * chord)  # strip_area[i_surf][local_node])
                    # Check if shared nodes from different surfaces exist (e.g. two wings joining at symmetry plane)
                    # Leads to error since panel area just donates for half the panel size while lift forces is summed up
                    lift_distribution[inode, 5] /= len(self.data.aero.struct2aero_mapping[inode])
>>>>>>> 40f8b0d3

        for inode in range(N_nodes):
        
            lift_distribution[inode, 2] = struct_tstep.pos[inode, 2]  # z
            lift_distribution[inode, 1] = struct_tstep.pos[inode, 1]  # y
            lift_distribution[inode, 0] = struct_tstep.pos[inode, 0]  # x
            if self.data.aero.data_dict['aero_node'][inode]:
                if len(self.data.aero.struct2aero_mapping[inode]) > 0:
                    # print("local node = ", inode, ",   ", self.data.aero.struct2aero_mapping[inode])
                    local_node = self.data.aero.struct2aero_mapping[inode][0]["i_n"]
                    ielem, inode_in_elem = self.data.structure.node_master_elem[inode]
                    i_surf = int(self.data.aero.surface_distribution[ielem])
                    # get c_gb                
                    cab = algebra.crv2rotation(struct_tstep.psi[ielem, inode_in_elem, :])
                    cgb = np.dot(cga, cab)
                    # Get c_bs
                    urel, dir_urel = self.magnitude_and_direction_of_relative_velocity(struct_tstep.pos[inode, :],
                                                                                            struct_tstep.pos_dot[inode, :],
                                                                                            struct_tstep.for_vel[:],
                                                                                            cga,
                                                                                            aero_tstep.u_ext[i_surf][:, :,
                                                                                            local_node])                
                    dir_span, span, dir_chord, chord = self.span_chord(local_node, aero_tstep.zeta[i_surf])
                    # Stability axes - projects forces in B onto S
                    c_bs = self.local_stability_axes(cgb.T.dot(dir_urel), cgb.T.dot(dir_chord))
                    lift_force = c_bs.T.dot(forces[inode, :3])[2]
                    # Store data in export matrix
                    lift_distribution[inode, 3] = lift_force
                    if self.settings["coefficients"]:
                        # Get non-dimensional spanwise coordinate y/s
                        lift_distribution[inode, 4] = lift_distribution[inode, 1]/max(abs(aero_tstep.zeta[i_surf][1,0,:]))
                        # Get lift coefficient
                        lift_distribution[inode, 5] = np.sign(lift_force) * np.linalg.norm(lift_force) \
                                                    / (0.5 * self.settings['rho'] \
                                                        * np.linalg.norm(urel) ** 2 * span * chord) 
                        # Check if shared nodes from different surfaces exist (e.g. two wings joining at symmetry plane)
                        # Leads to error since panel area just donates for half the panel size while lift forces is summed up
                        lift_distribution[inode, 5] /= len(self.data.aero.struct2aero_mapping[inode])
     
        # Export lift distribution data
<<<<<<< HEAD
        np.savetxt(os.path.join(self.folder,self.settings['text_file_name']+'_' + str(self.data.ts) + '.csv'), lift_distribution, fmt='%10e,'*(numb_col-1)+'%10e', delimiter = ", ", header= header)
    
    def calculate_strip_area(self, aero_tstep):
        # Function to get the area of a strip, which has half of the panel area
        # of each adjacent panel. For one strip, all chordwise panels (from leading
        # to trailing edge) connected to the beam node are accounted.
        strip_area = []
        for i_surf in range(self.data.aero.n_surf):
            N_panel = self.data.aero.dimensions[i_surf][1]
            array_panel_area = np.zeros((N_panel))
            # the area is calculated for all chordwise panels together
            for i_panel in range(N_panel):
                array_panel_area[i_panel] = algebra.panel_area(
                    aero_tstep.zeta[i_surf][:, -1, i_panel],
                    aero_tstep.zeta[i_surf][:, 0, i_panel], 
                    aero_tstep.zeta[i_surf][:, 0, i_panel+1], 
                    aero_tstep.zeta[i_surf][:, -1, i_panel+1])
            # assume each strip shares half of each adjacent panel
            strip_area.append(np.zeros((N_panel+1)))
            strip_area[i_surf][:-1] = abs(np.roll(array_panel_area[:],1)+array_panel_area[:]).reshape(-1)
            strip_area[i_surf][0] = abs(array_panel_area[0])            
            strip_area[i_surf][-1] = abs(array_panel_area[-1])         
            strip_area[i_surf][:] /= 2
        
        return strip_area

    def magnitude_and_direction_of_relative_velocity(self, displacement, displacement_vel, for_vel, cga, uext):
        """
        Calculates the magnitude and direction of the relative velocity ``u_rel``

        Args:
            displacement (np.array): Unit vector in the direction of the free stream velocity expressed in B frame.
            displacement_vel (np.array): Unit vector in the direction of the local chord expressed in B frame.
            for_vel
            cga
            uext
        Returns:
            tuple: ``u_rel``, ``dir_u_rel``
        """
        urel = (displacement_vel+
                for_vel[0:3] +
                algebra.cross3(for_vel[3:6], displacement))
        urel = -np.dot(cga, urel)
        urel += np.average(uext, axis=1)

        dir_urel = algebra.unit_vector(urel)
        return urel, dir_urel

    def local_stability_axes(self, dir_urel, dir_chord):
        """
        Rotates the body axes onto stability axes. This rotation is equivalent to the projection of a vector in S onto B.

        The stability axes are defined as:

            * ``x_s``: parallel to the free stream

            * ``z_s``: perpendicular to the free stream and part of the plane formed by the local chord and the vertical
            body axis ``z_b``.

            * ``y_s``: completes the set

        Args:
            dir_urel (np.array): Unit vector in the direction of the free stream velocity expressed in B frame.
            dir_chord (np.array): Unit vector in the direction of the local chord expressed in B frame.

        Returns:
            np.array: Rotation matrix from B to S, equivalent to the projection matrix :math:`C^{BS}` that projects a
            vector from S onto B.
        """
        xs = dir_urel

        zb = np.array([0, 0, 1.])
        zs = algebra.cross3(algebra.cross3(dir_chord, zb), dir_urel)

        ys = -algebra.cross3(xs, zs)

        return algebra.triad2rotation(xs, ys, zs)

    def span_chord(self, i_node_surf, zeta):
        """
        Retrieve the local span and local chord

        Args:
            i_node_surf (int): Node index in aerodynamic surface
            zeta (np.array): Aerodynamic surface coordinates ``(3 x n_chord x m_span)``

        Returns:
            tuple: ``dir_span``, ``span``, ``dir_chord``, ``chord``
        """
        N = zeta.shape[2] - 1 # spanwise vertices in surface (-1 for index)

        # Deal with the extremes
        if i_node_surf == 0:
            node_p = 1
            node_m = 0
        elif i_node_surf == N:
            node_p = N
            node_m = N - 1
        else:
            node_p = i_node_surf + 1
            node_m = i_node_surf - 1

        # Define the span and the span direction
        dir_span = 0.5 * (zeta[:, 0, node_p] - zeta[:, 0, node_m])

        span = np.linalg.norm(dir_span)
        dir_span = algebra.unit_vector(dir_span)

        # Define the chord and the chord direction
        dir_chord = zeta[:, -1, i_node_surf] - zeta[:, 0, i_node_surf]
        chord = np.linalg.norm(dir_chord)
        dir_chord = algebra.unit_vector(dir_chord)

        return dir_span, span, dir_chord, chord
=======
        np.savetxt(os.path.join(self.folder, self.settings['text_file_name']), lift_distribution,
                   fmt='%10e,' * (numb_col - 1) + '%10e', delimiter=", ", header=header)
>>>>>>> 40f8b0d3
<|MERGE_RESOLUTION|>--- conflicted
+++ resolved
@@ -31,18 +31,12 @@
     settings_types['coefficients'] = 'bool'
     settings_description['coefficients'] = 'Calculate aerodynamic lift coefficients'
 
-<<<<<<< HEAD
     settings_types['q_ref'] = 'float'
     settings_default['q_ref'] = 1
     settings_description['q_ref'] = 'Reference dynamic pressure'
     settings_types['rho'] = 'float'
     settings_default['rho'] = 1.225
     settings_description['rho'] = 'Reference density  [kg/m³]'
-=======
-    settings_types['rho'] = 'float'
-    settings_default['rho'] = 1.225
-    settings_description['rho'] = 'Reference freestream density [kg/m³]'
->>>>>>> 40f8b0d3
 
     settings_table = settings.SettingsTable()
     __doc__ += settings_table.generate(settings_types, settings_default, settings_description)
@@ -89,50 +83,9 @@
         cga = algebra.quat2rotation(struct_tstep.quat)
         if self.settings["coefficients"]:
             # TODO: add nondimensional spanwise column y/s
-<<<<<<< HEAD
             header += ", y/s ,cl"
             numb_col += 2
             lift_distribution = np.concatenate((lift_distribution, np.zeros((N_nodes, 2))), axis=1)
-=======
-            header += ", y/s, cl"
-            numb_col += 2
-            lift_distribution = np.concatenate((lift_distribution, np.zeros((N_nodes, 2))), axis=1)
-
-        for inode in range(N_nodes):
-            if self.data.aero.aero_dict['aero_node'][inode]:
-                local_node = self.data.aero.struct2aero_mapping[inode][0]["i_n"]
-                ielem, inode_in_elem = self.data.structure.node_master_elem[inode]
-                i_surf = int(self.data.aero.surface_distribution[ielem])
-                # get c_gb                
-                cab = algebra.crv2rotation(struct_tstep.psi[ielem, inode_in_elem, :])
-                cgb = np.dot(cga, cab)
-                # Get c_bs
-                urel, dir_urel = aeroutils.magnitude_and_direction_of_relative_velocity(struct_tstep.pos[inode, :],
-                                                                                        struct_tstep.pos_dot[inode, :],
-                                                                                        struct_tstep.for_vel[:],
-                                                                                        cga,
-                                                                                        aero_tstep.u_ext[i_surf][:, :,
-                                                                                        local_node])
-                dir_span, span, dir_chord, chord = aeroutils.span_chord(local_node, aero_tstep.zeta[i_surf])
-                # Stability axes - projects forces in B onto S
-                c_bs = aeroutils.local_stability_axes(cgb.T.dot(dir_urel), cgb.T.dot(dir_chord))
-                lift_force = c_bs.T.dot(forces[inode, :3])[2]
-                # Store data in export matrix
-                lift_distribution[inode, 3] = lift_force
-                lift_distribution[inode, 2] = struct_tstep.pos[inode, 2]  # z
-                lift_distribution[inode, 1] = struct_tstep.pos[inode, 1]  # y
-                lift_distribution[inode, 0] = struct_tstep.pos[inode, 0]  # x
-                if self.settings["coefficients"]:
-                    # Get non-dimensional spanwise coordinate y/s
-                    lift_distribution[inode, 4] = lift_distribution[inode, 1]/span
-                    # Get lift coefficient
-                    lift_distribution[inode, 5] = np.sign(lift_force) * np.linalg.norm(lift_force) \
-                                                  / (0.5 * self.settings['rho'] \
-                                                     * np.linalg.norm(urel) ** 2 * span * chord)  # strip_area[i_surf][local_node])
-                    # Check if shared nodes from different surfaces exist (e.g. two wings joining at symmetry plane)
-                    # Leads to error since panel area just donates for half the panel size while lift forces is summed up
-                    lift_distribution[inode, 5] /= len(self.data.aero.struct2aero_mapping[inode])
->>>>>>> 40f8b0d3
 
         for inode in range(N_nodes):
         
@@ -173,7 +126,6 @@
                         lift_distribution[inode, 5] /= len(self.data.aero.struct2aero_mapping[inode])
      
         # Export lift distribution data
-<<<<<<< HEAD
         np.savetxt(os.path.join(self.folder,self.settings['text_file_name']+'_' + str(self.data.ts) + '.csv'), lift_distribution, fmt='%10e,'*(numb_col-1)+'%10e', delimiter = ", ", header= header)
     
     def calculate_strip_area(self, aero_tstep):
@@ -287,8 +239,4 @@
         chord = np.linalg.norm(dir_chord)
         dir_chord = algebra.unit_vector(dir_chord)
 
-        return dir_span, span, dir_chord, chord
-=======
-        np.savetxt(os.path.join(self.folder, self.settings['text_file_name']), lift_distribution,
-                   fmt='%10e,' * (numb_col - 1) + '%10e', delimiter=", ", header=header)
->>>>>>> 40f8b0d3
+        return dir_span, span, dir_chord, chord