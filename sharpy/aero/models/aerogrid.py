"""Aerogrid

Aerogrid contains all the necessary routines to generate an aerodynamic
grid based on the input dictionaries.
"""
import ctypes as ct
import warnings

import numpy as np
import scipy.interpolate

import sharpy.utils.algebra as algebra
import sharpy.utils.cout_utils as cout
from sharpy.utils.datastructures import AeroTimeStepInfo
import sharpy.utils.generator_interface as gen_interface

from sharpy.aero.models.grid import Grid


class Aerogrid(Grid):
    """
    ``Aerogrid`` is the main object containing information of the grid of panels

    It is created by the solver :class:`sharpy.solvers.aerogridloader.AerogridLoader`

    """
    def __init__(self):
        super().__init__()
        self.dimensions_star = None
        self.airfoil_db = dict()

        self.grid_type = "aero"
        self.n_control_surfaces = 0

        self.cs_generators = []

    def generate(self, data_dict, beam, settings, ts):
        super().generate(data_dict, beam, settings, ts)

        # write grid info to screen
        self.output_info()

        # allocating initial grid storage
        self.ini_info = AeroTimeStepInfo(self.dimensions,
                                         self.dimensions_star)

        # load airfoils db
        # for i_node in range(self.n_node):
        for i_elem in range(self.n_elem):
            for i_local_node in range(self.beam.num_node_elem):
                try:
                    self.airfoil_db[self.data_dict['airfoil_distribution'][i_elem, i_local_node]]
                except KeyError:
                    airfoil_coords = self.data_dict['airfoils'][str(self.data_dict['airfoil_distribution'][i_elem, i_local_node])]
                    self.airfoil_db[self.data_dict['airfoil_distribution'][i_elem, i_local_node]] = (
                        scipy.interpolate.interp1d(airfoil_coords[:, 0],
                                                   airfoil_coords[:, 1],
                                                   kind='quadratic',
                                                   copy=False,
                                                   fill_value='extrapolate',
                                                   assume_sorted=True))
        try:
            self.n_control_surfaces = np.sum(np.unique(self.data_dict['control_surface']) >= 0)
        except KeyError:
            pass

        # Backward compatibility: check whether control surface deflection aero_settings have been specified. If not, create
        # section with empty list, such that no cs generator is appended
        try:
            settings['control_surface_deflection']
        except KeyError:
            settings.update({'control_surface_deflection': ['']*self.n_control_surfaces})

        # pad ctrl surfaces dict with empty strings if not defined
        if len(settings['control_surface_deflection']) != self.n_control_surfaces:
            undef_ctrl_sfcs = ['']*(self.n_control_surfaces - len(settings['control_surface_deflection']))
            settings['control_surface_deflection'].extend(undef_ctrl_sfcs)


        # initialise generators
        with_error_initialising_cs = False
        for i_cs in range(self.n_control_surfaces):
            if settings['control_surface_deflection'][i_cs] == '':
                self.cs_generators.append(None)
            else:
                cout.cout_wrap('Initialising Control Surface {:g} generator'.format(i_cs), 1)
                # check that the control surface is not static
                if self.data_dict['control_surface_type'][i_cs] == 0:
                    raise TypeError('Control surface {:g} is defined as static but there is a control surface generator'
                                    'associated with it'.format(i_cs))
                generator_type = gen_interface.generator_from_string(
                    settings['control_surface_deflection'][i_cs])
                self.cs_generators.append(generator_type())
                try:
                    self.cs_generators[i_cs].initialise(
                        settings['control_surface_deflection_generator_settings'][str(i_cs)])
                except KeyError:
                    with_error_initialising_cs = True
                    cout.cout_wrap('Error, unable to locate a settings dictionary for control surface '
                                   '{:g}'.format(i_cs), 4)

        if with_error_initialising_cs:
            raise KeyError('Unable to locate settings for at least one control surface.')


        self.add_timestep()
        self.generate_mapping()
        self.generate_zeta(self.beam, self.aero_settings, ts)

        if 'polars' in self.data_dict:
            import sharpy.aero.utils.airfoilpolars as ap
            self.polars = []
            nairfoils = np.amax(self.data_dict['airfoil_distribution']) + 1
            for iairfoil in range(nairfoils):
                new_polar = ap.Polar()
                new_polar.initialise(data_dict['polars'][str(iairfoil)])
                self.polars.append(new_polar)

    def output_info(self):
        cout.cout_wrap('The aerodynamic grid contains %u surfaces' % self.n_surf, 1)
        for i_surf in range(self.n_surf):
            cout.cout_wrap('  Surface %u, M=%u, N=%u' % (i_surf,
                                                         self.dimensions[i_surf, 0],
                                                         self.dimensions[i_surf, 1]), 1)
            cout.cout_wrap('     Wake %u, M=%u, N=%u' % (i_surf,
                                                         self.dimensions_star[i_surf, 0],
                                                         self.dimensions_star[i_surf, 1]))
        cout.cout_wrap('  In total: %u bound panels' % (sum(self.dimensions[:, 0]*
                                                            self.dimensions[:, 1])))
        cout.cout_wrap('  In total: %u wake panels' % (sum(self.dimensions_star[:, 0]*
                                                           self.dimensions_star[:, 1])))
        cout.cout_wrap('  Total number of panels = %u' % (sum(self.dimensions[:, 0]*
                                                              self.dimensions[:, 1]) +
                                                          sum(self.dimensions_star[:, 0]*
                                                              self.dimensions_star[:, 1])))

    def calculate_dimensions(self):
<<<<<<< HEAD
        super().calculate_dimensions()

        self.dimensions_star = self.dimensions.copy()
        for i_surf in range(self.n_surf):
            self.dimensions_star[i_surf, 0] = self.aero_settings['mstar']
=======
        self.aero_dimensions = np.zeros((self.n_surf, 2), dtype=int)
        for i in range(self.n_surf):
            # adding M values
            self.aero_dimensions[i, 0] = self.surface_m[i]
        # count N values (actually, the count result
        # will be N+1)
        nodes_in_surface = []
        for i_surf in range(self.n_surf):
            nodes_in_surface.append([])
        for i_elem in range(self.beam.num_elem):
            nodes = self.beam.elements[i_elem].global_connectivities
            i_surf = self.aero_dict['surface_distribution'][i_elem]
            if i_surf < 0:
                continue
            for i_global_node in nodes:
                if i_global_node in nodes_in_surface[i_surf]:
                    continue
                else:
                    nodes_in_surface[i_surf].append(i_global_node)
                if self.aero_dict['aero_node'][i_global_node]:
                    self.aero_dimensions[i_surf, 1] += 1
        # accounting for N+1 nodes -> N panels
        self.aero_dimensions[:,1] -= 1
        
        self.aero_dimensions_star = self.aero_dimensions.copy()
        self.aero_dimensions_star[:, 0] = self.aero_settings['mstar']
>>>>>>> c7377367

    def generate_zeta_timestep_info(self, structure_tstep, aero_tstep, beam, settings, it=None, dt=None):
        if it is None:
            it = len(beam.timestep_info) - 1
        global_node_in_surface = []
        for i_surf in range(self.n_surf):
            global_node_in_surface.append([])

        # check that we have control surface information
        try:
            self.data_dict['control_surface']
            with_control_surfaces = True
        except KeyError:
            with_control_surfaces = False

        # check that we have sweep information
        try:
            self.data_dict['sweep']
        except KeyError:
            self.data_dict['sweep'] = np.zeros_like(self.data_dict['twist'])

        # one surface per element
        for i_elem in range(self.n_elem):
            i_surf = self.data_dict['surface_distribution'][i_elem]
            # check if we have to generate a surface here
            if i_surf == -1:
                continue

            for i_local_node in range(len(self.beam.elements[i_elem].global_connectivities)):
                i_global_node = self.beam.elements[i_elem].global_connectivities[i_local_node]
                # i_global_node = self.beam.elements[i_elem].global_connectivities[
                #     self.beam.elements[i_elem].ordering[i_local_node]]
                if not self.data_dict['aero_node'][i_global_node]:
                    continue
                if i_global_node in global_node_in_surface[i_surf]:
                    continue
                else:
                    global_node_in_surface[i_surf].append(i_global_node)

                # master_elem, master_elem_node = beam.master[i_elem, i_local_node, :]
                # if master_elem < 0:
                    # master_elem = i_elem
                    # master_elem_node = i_local_node

                # find the i_surf and i_n data from the mapping
                i_n = -1
                ii_surf = -1
                for i in range(len(self.struct2aero_mapping[i_global_node])):
                    i_n = self.struct2aero_mapping[i_global_node][i]['i_n']
                    ii_surf = self.struct2aero_mapping[i_global_node][i]['i_surf']
                    if ii_surf == i_surf:
                        break
                # make sure it found it
                if i_n == -1 or ii_surf == -1:
                    raise AssertionError('Error 12958: Something failed with the mapping in aerogrid.py. Check/report!')

                # control surface implementation
                control_surface_info = None
                if with_control_surfaces:
                # 1) check that this node and elem have a control surface
                    if self.data_dict['control_surface'][i_elem, i_local_node] >= 0:
                        i_control_surface = self.data_dict['control_surface'][i_elem, i_local_node]
                # 2) type of control surface + write info
                        control_surface_info = dict()
                        if self.data_dict['control_surface_type'][i_control_surface] == 0:
                            control_surface_info['type'] = 'static'
                            control_surface_info['deflection'] = self.data_dict['control_surface_deflection'][i_control_surface]
                            control_surface_info['chord'] = self.data_dict['control_surface_chord'][i_control_surface]
                            try:
                                control_surface_info['hinge_coords'] = self.data_dict['control_surface_hinge_coords'][i_control_surface]
                            except KeyError:
                                control_surface_info['hinge_coords'] = None
                        elif self.data_dict['control_surface_type'][i_control_surface] == 1:
                            control_surface_info['type'] = 'dynamic'
                            control_surface_info['chord'] = self.data_dict['control_surface_chord'][i_control_surface]
                            try:
                                control_surface_info['hinge_coords'] = self.data_dict['control_surface_hinge_coords'][i_control_surface]
                            except KeyError:
                                control_surface_info['hinge_coords'] = None

                            params = {'it': it}
                            control_surface_info['deflection'], control_surface_info['deflection_dot'] = \
                                self.cs_generators[i_control_surface](params)

                        elif self.data_dict['control_surface_type'][i_control_surface] == 2:
                            control_surface_info['type'] = 'controlled'

                            try:
                                old_deflection = self.data.aero.timestep_info[-1].control_surface_deflection[i_control_surface]
                            except AttributeError:
                                try:
                                    old_deflection = aero_tstep.control_surface_deflection[i_control_surface]
                                except IndexError:
                                    old_deflection = self.data_dict['control_surface_deflection'][i_control_surface]

                            try:
                                control_surface_info['deflection'] = aero_tstep.control_surface_deflection[i_control_surface]
                            except IndexError:
                                control_surface_info['deflection'] = self.data_dict['control_surface_deflection'][i_control_surface]

                            if dt is not None:
                                control_surface_info['deflection_dot'] = (
                                        (control_surface_info['deflection'] - old_deflection)/dt)
                            else:
                                control_surface_info['deflection_dot'] = 0.0

                            control_surface_info['chord'] = self.data_dict['control_surface_chord'][i_control_surface]

                            try:
                                control_surface_info['hinge_coords'] = self.data_dict['control_surface_hinge_coords'][i_control_surface]
                            except KeyError:
                                control_surface_info['hinge_coords'] = None
                        else:
                            raise NotImplementedError(str(self.data_dict['control_surface_type'][i_control_surface]) +
                                ' control surfaces are not yet implemented')



                node_info = dict()
                node_info['i_node'] = i_global_node
                node_info['i_local_node'] = i_local_node
                node_info['chord'] = self.data_dict['chord'][i_elem, i_local_node]
                node_info['eaxis'] = self.data_dict['elastic_axis'][i_elem, i_local_node]
                node_info['twist'] = self.data_dict['twist'][i_elem, i_local_node]
                node_info['sweep'] = self.data_dict['sweep'][i_elem, i_local_node]
                node_info['M'] = self.dimensions[i_surf, 0]
                node_info['M_distribution'] = self.data_dict['m_distribution'].decode('ascii')
                node_info['airfoil'] = self.data_dict['airfoil_distribution'][i_elem, i_local_node]
                node_info['control_surface'] = control_surface_info
                node_info['beam_coord'] = structure_tstep.pos[i_global_node, :]
                node_info['pos_dot'] = structure_tstep.pos_dot[i_global_node, :]
                node_info['beam_psi'] = structure_tstep.psi[i_elem, i_local_node, :]
                node_info['psi_dot'] = structure_tstep.psi_dot[i_elem, i_local_node, :]
                node_info['for_delta'] = beam.frame_of_reference_delta[i_elem, i_local_node, :]
                node_info['elem'] = beam.elements[i_elem]
                node_info['for_pos'] = structure_tstep.for_pos
                node_info['cga'] = structure_tstep.cga()
                if node_info['M_distribution'].lower() == 'user_defined':
                    ielem_in_surf = i_elem - np.sum(self.surface_distribution < i_surf)
                    node_info['user_defined_m_distribution'] = self.data_dict['user_defined_m_distribution'][str(i_surf)][:, ielem_in_surf, i_local_node]
                (aero_tstep.zeta[i_surf][:, :, i_n],
                 aero_tstep.zeta_dot[i_surf][:, :, i_n]) = (
                    generate_strip(node_info,
                                   self.airfoil_db,
                                   self.aero_settings['aligned_grid'],
                                   orientation_in=self.aero_settings['freestream_dir'],
                                   calculate_zeta_dot=True))
        # set junction boundary conditions for later phantom cell creation in UVLM
        if "junction_boundary_condition" in self.data_dict:
            if np.any(self.data_dict["junction_boundary_condition"] >= 0):
                self.generate_phantom_panels_at_junction(aero_tstep)


    def generate_phantom_panels_at_junction(self, aero_tstep):
        for i_surf in range(self.n_surf):
                aero_tstep.flag_zeta_phantom[0, i_surf] = self.data_dict["junction_boundary_condition"][0,i_surf] 



    @staticmethod
    def compute_gamma_dot(dt, tstep, previous_tsteps):
        r"""
        Computes the temporal derivative of circulation (gamma) using finite differences.

        It will use a first order approximation for the first evaluation
        (when ``len(previous_tsteps) == 1``), and then second order ones.

        .. math:: \left.\frac{d\Gamma}{dt}\right|^n \approx \lim_{\Delta t \rightarrow 0}\frac{\Gamma^n-\Gamma^{n-1}}{\Delta t}

        For the second time step and onwards, the following second order approximation is used:

        .. math:: \left.\frac{d\Gamma}{dt}\right|^n \approx \lim_{\Delta t \rightarrow 0}\frac{3\Gamma^n -4\Gamma^{n-1}+\Gamma^{n-2}}{2\Delta t}

        Args:
            dt (float): delta time for the finite differences
            tstep (AeroTimeStepInfo): tstep at time n (current)
            previous_tsteps (list(AeroTimeStepInfo)): previous tstep structure in order: ``[n-N,..., n-2, n-1]``

        Returns:
            float: first derivative of circulation with respect to time

        See Also:
            .. py:class:: sharpy.utils.datastructures.AeroTimeStepInfo
        """
        # Check whether the iteration is part of FSI (ie the input is a k-step) or whether it is an only aerodynamic
        # simulation
        part_of_fsi = True
        try:
            if tstep is previous_tsteps[-1]:
                part_of_fsi = False
        except IndexError:
            for i_surf in range(tstep.n_surf):
                tstep.gamma_dot[i_surf].fill(0.0)
            return

        if len(previous_tsteps) == 0:
            for i_surf in range(tstep.n_surf):
                tstep.gamma_dot[i_surf].fill(0.0)
        # elif len(previous_tsteps) == 1:
            # # first order
            # # f'(n) = (f(n) - f(n - 1))/dx
            # for i_surf in range(tstep.n_surf):
                # tstep.gamma_dot[i_surf] = (tstep.gamma[i_surf] - previous_tsteps[-1].gamma[i_surf])/dt
        # else:
            # # second order
            # for i_surf in range(tstep.n_surf):
                # if (not np.isfinite(tstep.gamma[i_surf]).any()) or \
                    # (not np.isfinite(previous_tsteps[-1].gamma[i_surf]).any()) or \
                        # (not np.isfinite(previous_tsteps[-2].gamma[i_surf]).any()):
                    # raise ArithmeticError('NaN found in gamma')

                # if part_of_fsi:
                    # tstep.gamma_dot[i_surf] = (3.0*tstep.gamma[i_surf]
                                               # - 4.0*previous_tsteps[-1].gamma[i_surf]
                                               # + previous_tsteps[-2].gamma[i_surf])/(2.0*dt)
                # else:
                    # tstep.gamma_dot[i_surf] = (3.0*tstep.gamma[i_surf]
                                               # - 4.0*previous_tsteps[-2].gamma[i_surf]
                                               # + previous_tsteps[-3].gamma[i_surf])/(2.0*dt)
        if part_of_fsi:
            for i_surf in range(tstep.n_surf):
                tstep.gamma_dot[i_surf] = (tstep.gamma[i_surf] - previous_tsteps[-1].gamma[i_surf])/dt
        else:
            for i_surf in range(tstep.n_surf):
                tstep.gamma_dot[i_surf] = (tstep.gamma[i_surf] - previous_tsteps[-2].gamma[i_surf])/dt



def generate_strip(node_info, airfoil_db, aligned_grid, orientation_in=np.array([1, 0, 0]), calculate_zeta_dot = False):
    """
    Returns a strip of panels in ``A`` frame of reference, it has to be then rotated to
    simulate angles of attack, etc
    """
    strip_coordinates_a_frame = np.zeros((3, node_info['M'] + 1), dtype=ct.c_double)
    strip_coordinates_b_frame = np.zeros((3, node_info['M'] + 1), dtype=ct.c_double)
    zeta_dot_a_frame = np.zeros((3, node_info['M'] + 1), dtype=ct.c_double)

    # airfoil coordinates
    # we are going to store everything in the x-z plane of the b
    # FoR, so that the transformation Cab rotates everything in place.
    if node_info['M_distribution'] == 'uniform':
        strip_coordinates_b_frame[1, :] = np.linspace(0.0, 1.0, node_info['M'] + 1)
    elif node_info['M_distribution'] == '1-cos':
        domain = np.linspace(0, 1.0, node_info['M'] + 1)
        strip_coordinates_b_frame[1, :] = 0.5*(1.0 - np.cos(domain*np.pi))
    elif node_info['M_distribution'].lower() == 'user_defined':
        # strip_coordinates_b_frame[1, :-1] = np.linspace(0.0, 1.0 - node_info['last_panel_length'], node_info['M'])
        # strip_coordinates_b_frame[1,-1] = 1.
        strip_coordinates_b_frame[1,:] = node_info['user_defined_m_distribution']
    else:
        raise NotImplemented('M_distribution is ' + node_info['M_distribution'] +
                             ' and it is not yet supported')
    strip_coordinates_b_frame[2, :] = airfoil_db[node_info['airfoil']](
                                            strip_coordinates_b_frame[1, :])

    # elastic axis correction
    for i_M in range(node_info['M'] + 1):
        strip_coordinates_b_frame[1, i_M] -= node_info['eaxis']

    # chord_line_b_frame = strip_coordinates_b_frame[:, -1] - strip_coordinates_b_frame[:, 0]
    cs_velocity = np.zeros_like(strip_coordinates_b_frame)

    # control surface deflection
    if node_info['control_surface'] is not None:
        b_frame_hinge_coords = strip_coordinates_b_frame[:, node_info['M'] - node_info['control_surface']['chord']]
        # support for different hinge location for fully articulated control surfaces
        if node_info['control_surface']['hinge_coords'] is not None:
            # make sure the hinge coordinates are only applied when M == cs_chord
            if not node_info['M'] - node_info['control_surface']['chord'] == 0:
                node_info['control_surface']['hinge_coords'] = None
            else:
                b_frame_hinge_coords =  node_info['control_surface']['hinge_coords']

        for i_M in range(node_info['M'] - node_info['control_surface']['chord'], node_info['M'] + 1):
            relative_coords = strip_coordinates_b_frame[:, i_M] - b_frame_hinge_coords
            # rotate the control surface
            relative_coords = np.dot(algebra.rotation3d_x(-node_info['control_surface']['deflection']),
                                     relative_coords)
            # deflection velocity
            try:
                cs_velocity[:, i_M] += np.cross(np.array([-node_info['control_surface']['deflection_dot'], 0.0, 0.0]),
                                            relative_coords)
            except KeyError:
                pass

            # restore coordinates
            relative_coords += b_frame_hinge_coords

            # substitute with new coordinates
            strip_coordinates_b_frame[:, i_M] = relative_coords

    # chord scaling
    strip_coordinates_b_frame *= node_info['chord']

    # twist transformation (rotation around x_b axis)
    if np.abs(node_info['twist']) > 1e-6:
        Ctwist = algebra.rotation3d_x(node_info['twist'])
    else:
        Ctwist = np.eye(3)

    # Cab transformation
    Cab = algebra.crv2rotation(node_info['beam_psi'])

    rot_angle = algebra.angle_between_vectors_sign(orientation_in, Cab[:, 1], Cab[:, 2])
    if np.sign(np.dot(orientation_in, Cab[:, 1])) >= 0:
        rot_angle += 0.0
    else:
        rot_angle += -2*np.pi
    Crot = algebra.rotation3d_z(-rot_angle)

    c_sweep = np.eye(3)
    if np.abs(node_info['sweep']) > 1e-6:
        c_sweep = algebra.rotation3d_z(node_info['sweep'])

    # transformation from beam to beam prime (with sweep and twist)
    for i_M in range(node_info['M'] + 1):
        strip_coordinates_b_frame[:, i_M] = np.dot(c_sweep, np.dot(Crot,
                                                   np.dot(Ctwist, strip_coordinates_b_frame[:, i_M])))
        strip_coordinates_a_frame[:, i_M] = np.dot(Cab, strip_coordinates_b_frame[:, i_M])

        cs_velocity[:, i_M] = np.dot(Cab, cs_velocity[:, i_M])

    # zeta_dot
    if calculate_zeta_dot:
        # velocity due to pos_dot
        for i_M in range(node_info['M'] + 1):
            zeta_dot_a_frame[:, i_M] += node_info['pos_dot']

        # velocity due to psi_dot
        omega_a = algebra.crv_dot2omega(node_info['beam_psi'], node_info['psi_dot'])
        for i_M in range(node_info['M'] + 1):
            zeta_dot_a_frame[:, i_M] += (
                np.dot(algebra.skew(omega_a), strip_coordinates_a_frame[:, i_M]))

        # control surface deflection velocity contribution
        try:
            if node_info['control_surface'] is not None:
                node_info['control_surface']['deflection_dot']
                for i_M in range(node_info['M'] + 1):
                    zeta_dot_a_frame[:, i_M] += cs_velocity[:, i_M]
        except KeyError:
            pass

    else:
        zeta_dot_a_frame = np.zeros((3, node_info['M'] + 1), dtype=ct.c_double)

    # add node coords
    for i_M in range(node_info['M'] + 1):
        strip_coordinates_a_frame[:, i_M] += node_info['beam_coord']

    # add quarter-chord disp
    delta_c = (strip_coordinates_a_frame[:, -1] - strip_coordinates_a_frame[:, 0])/node_info['M']
    if node_info['M_distribution'] == 'uniform':
        for i_M in range(node_info['M'] + 1):
                strip_coordinates_a_frame[:, i_M] += 0.25*delta_c
    else:
        warnings.warn("No quarter chord disp of grid for non-uniform grid distributions implemented", UserWarning)

    # rotation from a to g
    for i_M in range(node_info['M'] + 1):
        strip_coordinates_a_frame[:, i_M] = np.dot(node_info['cga'],
                                                   strip_coordinates_a_frame[:, i_M])
        zeta_dot_a_frame[:, i_M] = np.dot(node_info['cga'],
                                          zeta_dot_a_frame[:, i_M])

    return strip_coordinates_a_frame, zeta_dot_a_frame<|MERGE_RESOLUTION|>--- conflicted
+++ resolved
@@ -135,40 +135,10 @@
                                                               self.dimensions_star[:, 1])))
 
     def calculate_dimensions(self):
-<<<<<<< HEAD
         super().calculate_dimensions()
 
         self.dimensions_star = self.dimensions.copy()
-        for i_surf in range(self.n_surf):
-            self.dimensions_star[i_surf, 0] = self.aero_settings['mstar']
-=======
-        self.aero_dimensions = np.zeros((self.n_surf, 2), dtype=int)
-        for i in range(self.n_surf):
-            # adding M values
-            self.aero_dimensions[i, 0] = self.surface_m[i]
-        # count N values (actually, the count result
-        # will be N+1)
-        nodes_in_surface = []
-        for i_surf in range(self.n_surf):
-            nodes_in_surface.append([])
-        for i_elem in range(self.beam.num_elem):
-            nodes = self.beam.elements[i_elem].global_connectivities
-            i_surf = self.aero_dict['surface_distribution'][i_elem]
-            if i_surf < 0:
-                continue
-            for i_global_node in nodes:
-                if i_global_node in nodes_in_surface[i_surf]:
-                    continue
-                else:
-                    nodes_in_surface[i_surf].append(i_global_node)
-                if self.aero_dict['aero_node'][i_global_node]:
-                    self.aero_dimensions[i_surf, 1] += 1
-        # accounting for N+1 nodes -> N panels
-        self.aero_dimensions[:,1] -= 1
-        
-        self.aero_dimensions_star = self.aero_dimensions.copy()
-        self.aero_dimensions_star[:, 0] = self.aero_settings['mstar']
->>>>>>> c7377367
+        self.dimensions_star[:, 0] = self.aero_settings['mstar']
 
     def generate_zeta_timestep_info(self, structure_tstep, aero_tstep, beam, settings, it=None, dt=None):
         if it is None:
