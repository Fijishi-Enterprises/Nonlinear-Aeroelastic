"""Aerogrid

Aerogrid contains all the necessary routines to generate an aerodynamic
grid based on the input dictionaries.
"""
import ctypes as ct
import warnings

import numpy as np
import scipy.interpolate

import sharpy.utils.algebra as algebra
import sharpy.utils.cout_utils as cout
from sharpy.utils.datastructures import AeroTimeStepInfo
import sharpy.utils.generator_interface as gen_interface

from sharpy.aero.models.grid import Grid


class Aerogrid(Grid):
    """
    ``Aerogrid`` is the main object containing information of the grid of panels

    It is created by the solver :class:`sharpy.solvers.aerogridloader.AerogridLoader`

    """
    def __init__(self):
        super().__init__()
        self.dimensions_star = None
        self.airfoil_db = dict()

        self.grid_type = "aero"
        self.n_control_surfaces = 0

        self.cs_generators = []

    def generate(self, data_dict, beam, settings, ts):
        super().generate(data_dict, beam, settings, ts)

        # write grid info to screen
        self.output_info()

        # allocating initial grid storage
        self.ini_info = AeroTimeStepInfo(self.dimensions,
                                         self.dimensions_star)

        # load airfoils db
        # for i_node in range(self.n_node):
        for i_elem in range(self.n_elem):
            for i_local_node in range(self.beam.num_node_elem):
                try:
                    self.airfoil_db[self.data_dict['airfoil_distribution'][i_elem, i_local_node]]
                except KeyError:
                    airfoil_coords = self.data_dict['airfoils'][str(self.data_dict['airfoil_distribution'][i_elem, i_local_node])]
                    self.airfoil_db[self.data_dict['airfoil_distribution'][i_elem, i_local_node]] = (
                        scipy.interpolate.interp1d(airfoil_coords[:, 0],
                                                   airfoil_coords[:, 1],
                                                   kind='quadratic',
                                                   copy=False,
                                                   fill_value='extrapolate',
                                                   assume_sorted=True))
        try:
            self.n_control_surfaces = np.sum(np.unique(self.data_dict['control_surface']) >= 0)
        except KeyError:
            pass

        # Backward compatibility: check whether control surface deflection aero_settings have been specified. If not, create
        # section with empty list, such that no cs generator is appended
        try:
            settings['control_surface_deflection']
        except KeyError:
            settings.update({'control_surface_deflection': ['']*self.n_control_surfaces})

        # pad ctrl surfaces dict with empty strings if not defined
        if len(settings['control_surface_deflection']) != self.n_control_surfaces:
            undef_ctrl_sfcs = ['']*(self.n_control_surfaces - len(settings['control_surface_deflection']))
            settings['control_surface_deflection'].extend(undef_ctrl_sfcs)


        # initialise generators
        with_error_initialising_cs = False
        for i_cs in range(self.n_control_surfaces):
            if settings['control_surface_deflection'][i_cs] == '':
                self.cs_generators.append(None)
            else:
                cout.cout_wrap('Initialising Control Surface {:g} generator'.format(i_cs), 1)
                # check that the control surface is not static
                if self.data_dict['control_surface_type'][i_cs] == 0:
                    raise TypeError('Control surface {:g} is defined as static but there is a control surface generator'
                                    'associated with it'.format(i_cs))
                generator_type = gen_interface.generator_from_string(
                    settings['control_surface_deflection'][i_cs])
                self.cs_generators.append(generator_type())
                try:
                    self.cs_generators[i_cs].initialise(
                        settings['control_surface_deflection_generator_settings'][str(i_cs)])
                except KeyError:
                    with_error_initialising_cs = True
                    cout.cout_wrap('Error, unable to locate a settings dictionary for control surface '
                                   '{:g}'.format(i_cs), 4)

        if with_error_initialising_cs:
            raise KeyError('Unable to locate settings for at least one control surface.')


        self.add_timestep()
        self.generate_mapping()
        self.generate_zeta(self.beam, self.aero_settings, ts)

        if 'polars' in self.data_dict:
            import sharpy.aero.utils.airfoilpolars as ap
            self.polars = []
            nairfoils = np.amax(self.data_dict['airfoil_distribution']) + 1
            for iairfoil in range(nairfoils):
<<<<<<< HEAD
                new_polar = ap.polar()
                new_polar.initialise(self.data_dict['polars'][str(iairfoil)])
=======
                new_polar = ap.Polar()
                new_polar.initialise(aero_dict['polars'][str(iairfoil)])
>>>>>>> a0100781
                self.polars.append(new_polar)

    def output_info(self):
        cout.cout_wrap('The aerodynamic grid contains %u surfaces' % self.n_surf, 1)
        for i_surf in range(self.n_surf):
            cout.cout_wrap('  Surface %u, M=%u, N=%u' % (i_surf,
                                                         self.dimensions[i_surf, 0],
                                                         self.dimensions[i_surf, 1]), 1)
            cout.cout_wrap('     Wake %u, M=%u, N=%u' % (i_surf,
                                                         self.dimensions_star[i_surf, 0],
                                                         self.dimensions_star[i_surf, 1]))
        cout.cout_wrap('  In total: %u bound panels' % (sum(self.dimensions[:, 0]*
                                                            self.dimensions[:, 1])))
        cout.cout_wrap('  In total: %u wake panels' % (sum(self.dimensions_star[:, 0]*
                                                           self.dimensions_star[:, 1])))
        cout.cout_wrap('  Total number of panels = %u' % (sum(self.dimensions[:, 0]*
                                                              self.dimensions[:, 1]) +
                                                          sum(self.dimensions_star[:, 0]*
                                                              self.dimensions_star[:, 1])))

    def calculate_dimensions(self):
        super().calculate_dimensions()

        self.dimensions_star = self.dimensions.copy()
        for i_surf in range(self.n_surf):
            self.dimensions_star[i_surf, 0] = self.aero_settings['mstar']

    def generate_zeta_timestep_info(self, structure_tstep, aero_tstep, beam, settings, it=None, dt=None):
        if it is None:
            it = len(beam.timestep_info) - 1
        global_node_in_surface = []
        for i_surf in range(self.n_surf):
            global_node_in_surface.append([])

        # check that we have control surface information
        try:
            self.data_dict['control_surface']
            with_control_surfaces = True
        except KeyError:
            with_control_surfaces = False

        # check that we have sweep information
        try:
            self.data_dict['sweep']
        except KeyError:
            self.data_dict['sweep'] = np.zeros_like(self.data_dict['twist'])

        # one surface per element
        for i_elem in range(self.n_elem):
            i_surf = self.data_dict['surface_distribution'][i_elem]
            # check if we have to generate a surface here
            if i_surf == -1:
                continue

            for i_local_node in range(len(self.beam.elements[i_elem].global_connectivities)):
                i_global_node = self.beam.elements[i_elem].global_connectivities[i_local_node]
                # i_global_node = self.beam.elements[i_elem].global_connectivities[
                #     self.beam.elements[i_elem].ordering[i_local_node]]
                if not self.data_dict['aero_node'][i_global_node]:
                    continue
                if i_global_node in global_node_in_surface[i_surf]:
                    continue
                else:
                    global_node_in_surface[i_surf].append(i_global_node)

                # master_elem, master_elem_node = beam.master[i_elem, i_local_node, :]
                # if master_elem < 0:
                    # master_elem = i_elem
                    # master_elem_node = i_local_node

                # find the i_surf and i_n data from the mapping
                i_n = -1
                ii_surf = -1
                for i in range(len(self.struct2aero_mapping[i_global_node])):
                    i_n = self.struct2aero_mapping[i_global_node][i]['i_n']
                    ii_surf = self.struct2aero_mapping[i_global_node][i]['i_surf']
                    if ii_surf == i_surf:
                        break
                # make sure it found it
                if i_n == -1 or ii_surf == -1:
                    raise AssertionError('Error 12958: Something failed with the mapping in aerogrid.py. Check/report!')

                # control surface implementation
                control_surface_info = None
                if with_control_surfaces:
                # 1) check that this node and elem have a control surface
                    if self.data_dict['control_surface'][i_elem, i_local_node] >= 0:
                        i_control_surface = self.data_dict['control_surface'][i_elem, i_local_node]
                # 2) type of control surface + write info
                        control_surface_info = dict()
                        if self.data_dict['control_surface_type'][i_control_surface] == 0:
                            control_surface_info['type'] = 'static'
                            control_surface_info['deflection'] = self.data_dict['control_surface_deflection'][i_control_surface]
                            control_surface_info['chord'] = self.data_dict['control_surface_chord'][i_control_surface]
                            try:
                                control_surface_info['hinge_coords'] = self.data_dict['control_surface_hinge_coords'][i_control_surface]
                            except KeyError:
                                control_surface_info['hinge_coords'] = None
                        elif self.data_dict['control_surface_type'][i_control_surface] == 1:
                            control_surface_info['type'] = 'dynamic'
                            control_surface_info['chord'] = self.data_dict['control_surface_chord'][i_control_surface]
                            try:
                                control_surface_info['hinge_coords'] = self.data_dict['control_surface_hinge_coords'][i_control_surface]
                            except KeyError:
                                control_surface_info['hinge_coords'] = None

                            params = {'it': it}
                            control_surface_info['deflection'], control_surface_info['deflection_dot'] = \
                                self.cs_generators[i_control_surface](params)

                        elif self.data_dict['control_surface_type'][i_control_surface] == 2:
                            control_surface_info['type'] = 'controlled'

                            try:
                                old_deflection = self.data.aero.timestep_info[-1].control_surface_deflection[i_control_surface]
                            except AttributeError:
                                try:
                                    old_deflection = aero_tstep.control_surface_deflection[i_control_surface]
                                except IndexError:
                                    old_deflection = self.data_dict['control_surface_deflection'][i_control_surface]

                            try:
                                control_surface_info['deflection'] = aero_tstep.control_surface_deflection[i_control_surface]
                            except IndexError:
                                control_surface_info['deflection'] = self.data_dict['control_surface_deflection'][i_control_surface]

                            if dt is not None:
                                control_surface_info['deflection_dot'] = (
                                        (control_surface_info['deflection'] - old_deflection)/dt)
                            else:
                                control_surface_info['deflection_dot'] = 0.0

                            control_surface_info['chord'] = self.data_dict['control_surface_chord'][i_control_surface]

                            try:
                                control_surface_info['hinge_coords'] = self.data_dict['control_surface_hinge_coords'][i_control_surface]
                            except KeyError:
                                control_surface_info['hinge_coords'] = None
                        else:
                            raise NotImplementedError(str(self.data_dict['control_surface_type'][i_control_surface]) +
                                ' control surfaces are not yet implemented')



                node_info = dict()
                node_info['i_node'] = i_global_node
                node_info['i_local_node'] = i_local_node
                node_info['chord'] = self.data_dict['chord'][i_elem, i_local_node]
                node_info['eaxis'] = self.data_dict['elastic_axis'][i_elem, i_local_node]
                node_info['twist'] = self.data_dict['twist'][i_elem, i_local_node]
                node_info['sweep'] = self.data_dict['sweep'][i_elem, i_local_node]
                node_info['M'] = self.dimensions[i_surf, 0]
                node_info['M_distribution'] = self.data_dict['m_distribution'].decode('ascii')
                node_info['airfoil'] = self.data_dict['airfoil_distribution'][i_elem, i_local_node]
                node_info['control_surface'] = control_surface_info
                node_info['beam_coord'] = structure_tstep.pos[i_global_node, :]
                node_info['pos_dot'] = structure_tstep.pos_dot[i_global_node, :]
                node_info['beam_psi'] = structure_tstep.psi[i_elem, i_local_node, :]
                node_info['psi_dot'] = structure_tstep.psi_dot[i_elem, i_local_node, :]
                node_info['for_delta'] = beam.frame_of_reference_delta[i_elem, i_local_node, :]
                node_info['elem'] = beam.elements[i_elem]
                node_info['for_pos'] = structure_tstep.for_pos
                node_info['cga'] = structure_tstep.cga()
                if node_info['M_distribution'].lower() == 'user_defined':
                    ielem_in_surf = i_elem - np.sum(self.surface_distribution < i_surf)
                    node_info['user_defined_m_distribution'] = self.data_dict['user_defined_m_distribution'][str(i_surf)][:, ielem_in_surf, i_local_node]
                (aero_tstep.zeta[i_surf][:, :, i_n],
                 aero_tstep.zeta_dot[i_surf][:, :, i_n]) = (
                    generate_strip(node_info,
                                   self.airfoil_db,
                                   self.aero_settings['aligned_grid'],
                                   orientation_in=self.aero_settings['freestream_dir'],
                                   calculate_zeta_dot=True))
        # set junction boundary conditions for later phantom cell creation in UVLM
        if "junction_boundary_condition" in self.data_dict:
            if np.any(self.data_dict["junction_boundary_condition"] >= 0):
                self.generate_phantom_panels_at_junction(aero_tstep)


    def generate_phantom_panels_at_junction(self, aero_tstep):
        for i_surf in range(self.n_surf):
                aero_tstep.flag_zeta_phantom[0, i_surf] = self.data_dict["junction_boundary_condition"][0,i_surf] 



    @staticmethod
    def compute_gamma_dot(dt, tstep, previous_tsteps):
        r"""
        Computes the temporal derivative of circulation (gamma) using finite differences.

        It will use a first order approximation for the first evaluation
        (when ``len(previous_tsteps) == 1``), and then second order ones.

        .. math:: \left.\frac{d\Gamma}{dt}\right|^n \approx \lim_{\Delta t \rightarrow 0}\frac{\Gamma^n-\Gamma^{n-1}}{\Delta t}

        For the second time step and onwards, the following second order approximation is used:

        .. math:: \left.\frac{d\Gamma}{dt}\right|^n \approx \lim_{\Delta t \rightarrow 0}\frac{3\Gamma^n -4\Gamma^{n-1}+\Gamma^{n-2}}{2\Delta t}

        Args:
            dt (float): delta time for the finite differences
            tstep (AeroTimeStepInfo): tstep at time n (current)
            previous_tsteps (list(AeroTimeStepInfo)): previous tstep structure in order: ``[n-N,..., n-2, n-1]``

        Returns:
            float: first derivative of circulation with respect to time

        See Also:
            .. py:class:: sharpy.utils.datastructures.AeroTimeStepInfo
        """
        # Check whether the iteration is part of FSI (ie the input is a k-step) or whether it is an only aerodynamic
        # simulation
        part_of_fsi = True
        try:
            if tstep is previous_tsteps[-1]:
                part_of_fsi = False
        except IndexError:
            for i_surf in range(tstep.n_surf):
                tstep.gamma_dot[i_surf].fill(0.0)
            return

        if len(previous_tsteps) == 0:
            for i_surf in range(tstep.n_surf):
                tstep.gamma_dot[i_surf].fill(0.0)
        # elif len(previous_tsteps) == 1:
            # # first order
            # # f'(n) = (f(n) - f(n - 1))/dx
            # for i_surf in range(tstep.n_surf):
                # tstep.gamma_dot[i_surf] = (tstep.gamma[i_surf] - previous_tsteps[-1].gamma[i_surf])/dt
        # else:
            # # second order
            # for i_surf in range(tstep.n_surf):
                # if (not np.isfinite(tstep.gamma[i_surf]).any()) or \
                    # (not np.isfinite(previous_tsteps[-1].gamma[i_surf]).any()) or \
                        # (not np.isfinite(previous_tsteps[-2].gamma[i_surf]).any()):
                    # raise ArithmeticError('NaN found in gamma')

                # if part_of_fsi:
                    # tstep.gamma_dot[i_surf] = (3.0*tstep.gamma[i_surf]
                                               # - 4.0*previous_tsteps[-1].gamma[i_surf]
                                               # + previous_tsteps[-2].gamma[i_surf])/(2.0*dt)
                # else:
                    # tstep.gamma_dot[i_surf] = (3.0*tstep.gamma[i_surf]
                                               # - 4.0*previous_tsteps[-2].gamma[i_surf]
                                               # + previous_tsteps[-3].gamma[i_surf])/(2.0*dt)
        if part_of_fsi:
            for i_surf in range(tstep.n_surf):
                tstep.gamma_dot[i_surf] = (tstep.gamma[i_surf] - previous_tsteps[-1].gamma[i_surf])/dt
        else:
            for i_surf in range(tstep.n_surf):
                tstep.gamma_dot[i_surf] = (tstep.gamma[i_surf] - previous_tsteps[-2].gamma[i_surf])/dt



def generate_strip(node_info, airfoil_db, aligned_grid, orientation_in=np.array([1, 0, 0]), calculate_zeta_dot = False):
    """
    Returns a strip of panels in ``A`` frame of reference, it has to be then rotated to
    simulate angles of attack, etc
    """
    strip_coordinates_a_frame = np.zeros((3, node_info['M'] + 1), dtype=ct.c_double)
    strip_coordinates_b_frame = np.zeros((3, node_info['M'] + 1), dtype=ct.c_double)
    zeta_dot_a_frame = np.zeros((3, node_info['M'] + 1), dtype=ct.c_double)

    # airfoil coordinates
    # we are going to store everything in the x-z plane of the b
    # FoR, so that the transformation Cab rotates everything in place.
    if node_info['M_distribution'] == 'uniform':
        strip_coordinates_b_frame[1, :] = np.linspace(0.0, 1.0, node_info['M'] + 1)
    elif node_info['M_distribution'] == '1-cos':
        domain = np.linspace(0, 1.0, node_info['M'] + 1)
        strip_coordinates_b_frame[1, :] = 0.5*(1.0 - np.cos(domain*np.pi))
    elif node_info['M_distribution'].lower() == 'user_defined':
        # strip_coordinates_b_frame[1, :-1] = np.linspace(0.0, 1.0 - node_info['last_panel_length'], node_info['M'])
        # strip_coordinates_b_frame[1,-1] = 1.
        strip_coordinates_b_frame[1,:] = node_info['user_defined_m_distribution']
    else:
        raise NotImplemented('M_distribution is ' + node_info['M_distribution'] +
                             ' and it is not yet supported')
    strip_coordinates_b_frame[2, :] = airfoil_db[node_info['airfoil']](
                                            strip_coordinates_b_frame[1, :])

    # elastic axis correction
    for i_M in range(node_info['M'] + 1):
        strip_coordinates_b_frame[1, i_M] -= node_info['eaxis']

    # chord_line_b_frame = strip_coordinates_b_frame[:, -1] - strip_coordinates_b_frame[:, 0]
    cs_velocity = np.zeros_like(strip_coordinates_b_frame)

    # control surface deflection
    if node_info['control_surface'] is not None:
        b_frame_hinge_coords = strip_coordinates_b_frame[:, node_info['M'] - node_info['control_surface']['chord']]
        # support for different hinge location for fully articulated control surfaces
        if node_info['control_surface']['hinge_coords'] is not None:
            # make sure the hinge coordinates are only applied when M == cs_chord
            if not node_info['M'] - node_info['control_surface']['chord'] == 0:
                node_info['control_surface']['hinge_coords'] = None
            else:
                b_frame_hinge_coords =  node_info['control_surface']['hinge_coords']

        for i_M in range(node_info['M'] - node_info['control_surface']['chord'], node_info['M'] + 1):
            relative_coords = strip_coordinates_b_frame[:, i_M] - b_frame_hinge_coords
            # rotate the control surface
            relative_coords = np.dot(algebra.rotation3d_x(-node_info['control_surface']['deflection']),
                                     relative_coords)
            # deflection velocity
            try:
                cs_velocity[:, i_M] += np.cross(np.array([-node_info['control_surface']['deflection_dot'], 0.0, 0.0]),
                                            relative_coords)
            except KeyError:
                pass

            # restore coordinates
            relative_coords += b_frame_hinge_coords

            # substitute with new coordinates
            strip_coordinates_b_frame[:, i_M] = relative_coords

    # chord scaling
    strip_coordinates_b_frame *= node_info['chord']

    # twist transformation (rotation around x_b axis)
    if np.abs(node_info['twist']) > 1e-6:
        Ctwist = algebra.rotation3d_x(node_info['twist'])
    else:
        Ctwist = np.eye(3)

    # Cab transformation
    Cab = algebra.crv2rotation(node_info['beam_psi'])

    rot_angle = algebra.angle_between_vectors_sign(orientation_in, Cab[:, 1], Cab[:, 2])
    if np.sign(np.dot(orientation_in, Cab[:, 1])) >= 0:
        rot_angle += 0.0
    else:
        rot_angle += -2*np.pi
    Crot = algebra.rotation3d_z(-rot_angle)

    c_sweep = np.eye(3)
    if np.abs(node_info['sweep']) > 1e-6:
        c_sweep = algebra.rotation3d_z(node_info['sweep'])

    # transformation from beam to beam prime (with sweep and twist)
    for i_M in range(node_info['M'] + 1):
        strip_coordinates_b_frame[:, i_M] = np.dot(c_sweep, np.dot(Crot,
                                                   np.dot(Ctwist, strip_coordinates_b_frame[:, i_M])))
        strip_coordinates_a_frame[:, i_M] = np.dot(Cab, strip_coordinates_b_frame[:, i_M])

        cs_velocity[:, i_M] = np.dot(Cab, cs_velocity[:, i_M])

    # zeta_dot
    if calculate_zeta_dot:
        # velocity due to pos_dot
        for i_M in range(node_info['M'] + 1):
            zeta_dot_a_frame[:, i_M] += node_info['pos_dot']

        # velocity due to psi_dot
        omega_a = algebra.crv_dot2omega(node_info['beam_psi'], node_info['psi_dot'])
        for i_M in range(node_info['M'] + 1):
            zeta_dot_a_frame[:, i_M] += (
                np.dot(algebra.skew(omega_a), strip_coordinates_a_frame[:, i_M]))

        # control surface deflection velocity contribution
        try:
            if node_info['control_surface'] is not None:
                node_info['control_surface']['deflection_dot']
                for i_M in range(node_info['M'] + 1):
                    zeta_dot_a_frame[:, i_M] += cs_velocity[:, i_M]
        except KeyError:
            pass

    else:
        zeta_dot_a_frame = np.zeros((3, node_info['M'] + 1), dtype=ct.c_double)

    # add node coords
    for i_M in range(node_info['M'] + 1):
        strip_coordinates_a_frame[:, i_M] += node_info['beam_coord']

    # add quarter-chord disp
    delta_c = (strip_coordinates_a_frame[:, -1] - strip_coordinates_a_frame[:, 0])/node_info['M']
    if node_info['M_distribution'] == 'uniform':
        for i_M in range(node_info['M'] + 1):
                strip_coordinates_a_frame[:, i_M] += 0.25*delta_c
    else:
        warnings.warn("No quarter chord disp of grid for non-uniform grid distributions implemented", UserWarning)

    # rotation from a to g
    for i_M in range(node_info['M'] + 1):
        strip_coordinates_a_frame[:, i_M] = np.dot(node_info['cga'],
                                                   strip_coordinates_a_frame[:, i_M])
        zeta_dot_a_frame[:, i_M] = np.dot(node_info['cga'],
                                          zeta_dot_a_frame[:, i_M])

    return strip_coordinates_a_frame, zeta_dot_a_frame<|MERGE_RESOLUTION|>--- conflicted
+++ resolved
@@ -112,13 +112,8 @@
             self.polars = []
             nairfoils = np.amax(self.data_dict['airfoil_distribution']) + 1
             for iairfoil in range(nairfoils):
-<<<<<<< HEAD
-                new_polar = ap.polar()
-                new_polar.initialise(self.data_dict['polars'][str(iairfoil)])
-=======
                 new_polar = ap.Polar()
                 new_polar.initialise(aero_dict['polars'][str(iairfoil)])
->>>>>>> a0100781
                 self.polars.append(new_polar)
 
     def output_info(self):
