--- conflicted
+++ resolved
@@ -8,10 +8,7 @@
 import sharpy.utils.cout_utils as cout
 import ast
 
-<<<<<<< HEAD
-
-=======
->>>>>>> 01dd350b
+
 class DictConfigParser(configparser.ConfigParser):
     def as_dict(self):
         d = dict(self._sections)
