import ctypes as ct
import numpy as np
import scipy as sc
import scipy.integrate

import sharpy.utils.algebra as algebra
import sharpy.utils.ctypes_utils as ct_utils
from sharpy.utils.sharpydir import SharpyDir
# from sharpy.utils.datastructures import StructTimeStepInfo
import sharpy.utils.cout_utils as cout

xbeam_lib_path = SharpyDir + '/lib/xbeam/lib/'

class Xbopts(ct.Structure):
    """Structure skeleton for options input in xbeam

    """
    _fields_ = [("FollowerForce", ct.c_bool),
                ("FollowerForceRig", ct.c_bool),
                ("PrintInfo", ct.c_bool),
                ("OutInBframe", ct.c_bool),
                ("OutInaframe", ct.c_bool),
                ("ElemProj", ct.c_int),
                ("MaxIterations", ct.c_int),
                ("NumLoadSteps", ct.c_int),
                ("NumGauss", ct.c_int),
                ("Solution", ct.c_int),
                ("DeltaCurved", ct.c_double),
                ("MinDelta", ct.c_double),
                ("NewmarkDamp", ct.c_double),
                ("gravity_on", ct.c_bool),
                ("gravity", ct.c_double),
                ("gravity_dir_x", ct.c_double),
                ("gravity_dir_y", ct.c_double),
                ("gravity_dir_z", ct.c_double),
                ("balancing", ct.c_bool),
                ("relaxation_factor", ct.c_double),
                ]

    def __init__(self):
        ct.Structure.__init__(self)
        self.FollowerForce = ct.c_bool(True)
        self.FollowerForceRig = ct.c_bool(True)
        self.PrintInfo = ct.c_bool(True)
        self.OutInBframe = ct.c_bool(False)
        self.OutInaframe = ct.c_bool(True)
        self.ElemProj = ct.c_int(0)
        self.MaxIterations = ct.c_int(99)
        self.NumLoadSteps = ct.c_int(5)
        self.NumGauss = ct.c_int(0)
        self.Solution = ct.c_int(111)
        self.DeltaCurved = ct.c_double(1.0e-2)
        self.MinDelta = ct.c_double(1.0e-8)
        self.NewmarkDamp = ct.c_double(0.0)
        self.gravity_on = ct.c_bool(False)
        self.gravity = ct.c_double(0.0)
        self.gravity_dir_x = ct.c_double(0.0)
        self.gravity_dir_y = ct.c_double(0.0)
        self.gravity_dir_z = ct.c_double(1.0)
        self.balancing = ct.c_bool(False)
        self.relaxation_factor = ct.c_double(0.3)


xbeamlib = ct_utils.import_ctypes_lib(xbeam_lib_path, 'libxbeam')

# ctypes pointer types
doubleP = ct.POINTER(ct.c_double)
intP = ct.POINTER(ct.c_int)
charP = ct.POINTER(ct.c_char_p)


def cbeam3_solv_nlnstatic(beam, settings, ts):
    """@brief Python wrapper for f_cbeam3_solv_nlnstatic
     Alfonso del Carre
    """
    f_cbeam3_solv_nlnstatic = xbeamlib.cbeam3_solv_nlnstatic_python
    f_cbeam3_solv_nlnstatic.restype = None

    n_elem = ct.c_int(beam.num_elem)
    n_nodes = ct.c_int(beam.num_node)
    n_mass = ct.c_int(beam.n_mass)
    n_stiff = ct.c_int(beam.n_stiff)

    xbopts = Xbopts()
    xbopts.PrintInfo = ct.c_bool(settings['print_info'])
    xbopts.Solution = ct.c_int(112)
<<<<<<< HEAD
    xbopts.MaxIterations = settings['max_iterations']
    xbopts.NumLoadSteps = settings['num_load_steps']
    xbopts.DeltaCurved = settings['delta_curved']
    xbopts.MinDelta = settings['min_delta']
    xbopts.gravity_on = settings['gravity_on']
    xbopts.gravity = settings['gravity']
    gravity_vector = settings['gravity_dir']
=======
    xbopts.MaxIterations = ct.c_int(settings['max_iterations'])
    xbopts.NumLoadSteps = ct.c_int(settings['num_load_steps'])
    xbopts.DeltaCurved = ct.c_double(settings['delta_curved'])
    xbopts.MinDelta = ct.c_double(settings['min_delta'])
    xbopts.gravity_on = ct.c_bool(settings['gravity_on'])
    xbopts.gravity = ct.c_double(settings['gravity'])
    gravity_vector = np.array([0.0, 0.0, 1.0])
>>>>>>> 2f5d9b9f
    gravity_vector = np.dot(beam.timestep_info[ts].cag(), gravity_vector)
    xbopts.gravity_dir_x = ct.c_double(gravity_vector[0])
    xbopts.gravity_dir_y = ct.c_double(gravity_vector[1])
    xbopts.gravity_dir_z = ct.c_double(gravity_vector[2])
    xbopts.relaxation_factor = ct.c_double(settings['relaxation_factor'])

    # here we only need to set the flags at True, all the forces are follower
    xbopts.FollowerForce = ct.c_bool(True)
    xbopts.FollowerForceRig = ct.c_bool(True)


    f_cbeam3_solv_nlnstatic(ct.byref(n_elem),
                            ct.byref(n_nodes),
                            beam.fortran['num_nodes'].ctypes.data_as(intP),
                            beam.fortran['num_mem'].ctypes.data_as(intP),
                            beam.fortran['connectivities'].ctypes.data_as(intP),
                            beam.fortran['master'].ctypes.data_as(intP),
                            ct.byref(n_mass),
                            beam.fortran['mass'].ctypes.data_as(doubleP),
                            beam.fortran['mass_indices'].ctypes.data_as(intP),
                            ct.byref(n_stiff),
                            beam.fortran['stiffness'].ctypes.data_as(doubleP),
                            beam.fortran['inv_stiffness'].ctypes.data_as(doubleP),
                            beam.fortran['stiffness_indices'].ctypes.data_as(intP),
                            beam.fortran['frame_of_reference_delta'].ctypes.data_as(doubleP),
                            beam.fortran['rbmass'].ctypes.data_as(doubleP),
                            beam.fortran['node_master_elem'].ctypes.data_as(intP),
                            beam.fortran['vdof'].ctypes.data_as(intP),
                            beam.fortran['fdof'].ctypes.data_as(intP),
                            ct.byref(xbopts),
                            beam.ini_info.pos.ctypes.data_as(doubleP),
                            beam.ini_info.psi.ctypes.data_as(doubleP),
                            beam.timestep_info[ts].pos.ctypes.data_as(doubleP),
                            beam.timestep_info[ts].psi.ctypes.data_as(doubleP),
                            beam.timestep_info[ts].steady_applied_forces.ctypes.data_as(doubleP),
                            beam.timestep_info[ts].gravity_forces.ctypes.data_as(doubleP)
                            )


def cbeam3_loads(beam, ts):
    """@brief Python wrapper for f_cbeam3_loads
     Alfonso del Carre
    """
    f_cbeam3_loads = xbeamlib.cbeam3_loads
    f_cbeam3_loads.restype = None

    n_elem = ct.c_int(beam.num_elem)
    n_nodes = ct.c_int(beam.num_node)
    n_stiff = ct.c_int(beam.n_stiff)

    strain = np.zeros((n_elem.value, 6), dtype=ct.c_double, order='F')
    loads = np.zeros((n_elem.value, 6), dtype=ct.c_double, order='F')

    f_cbeam3_loads(ct.byref(n_elem),
                   ct.byref(n_nodes),
                   beam.fortran['connectivities'].ctypes.data_as(intP),
                   beam.ini_info.pos.ctypes.data_as(doubleP),
                   beam.timestep_info[ts].pos.ctypes.data_as(doubleP),
                   beam.ini_info.psi.ctypes.data_as(doubleP),
                   beam.timestep_info[ts].psi.ctypes.data_as(doubleP),
                   beam.fortran['stiffness_indices'].ctypes.data_as(intP),
                   ct.byref(n_stiff),
                   beam.fortran['stiffness'].ctypes.data_as(doubleP),
                   strain.ctypes.data_as(doubleP),
                   loads.ctypes.data_as(doubleP))

    return strain, loads


def cbeam3_solv_nlndyn(beam, settings):
    f_cbeam3_solv_nlndyn = xbeamlib.cbeam3_solv_nlndyn_python
    f_cbeam3_solv_nlndyn.restype = None


    n_elem = ct.c_int(beam.num_elem)
    n_nodes = ct.c_int(beam.num_node)
    n_mass = ct.c_int(beam.n_mass)
    n_stiff = ct.c_int(beam.n_stiff)


    dt = settings['dt']
    n_tsteps = settings['num_steps']
    time = np.zeros((n_tsteps,), dtype=ct.c_double, order='F')
    for i in range(n_tsteps):
        time[i] = i*dt

    # deformation history matrices
    pos_def_history = np.zeros((n_tsteps, beam.num_node, 3), order='F')
    pos_dot_def_history = np.zeros((n_tsteps, beam.num_node, 3), order='F')
    psi_def_history = np.zeros((n_tsteps, beam.num_elem, 3, 3), order='F')
    psi_dot_def_history = np.zeros((n_tsteps, beam.num_elem, 3, 3), order='F')

    n_tsteps = ct.c_int(n_tsteps)

    xbopts = Xbopts()
    xbopts.PrintInfo = ct.c_bool(settings['print_info'])
    xbopts.Solution = ct.c_int(312)
    # xbopts.OutInaframe = ct.c_bool(settings['out_a_frame'])
    # xbopts.OutInBframe = ct.c_bool(settings['out_b_frame'])
    # xbopts.ElemProj = settings['elem_proj']
    xbopts.MaxIterations = ct.c_int(settings['max_iterations'])
    xbopts.NumLoadSteps = ct.c_int(settings['num_load_steps'])
    xbopts.NumGauss = ct.c_int(0)
    xbopts.DeltaCurved = ct.c_double(settings['delta_curved'])
    xbopts.MinDelta = ct.c_double(settings['min_delta'])
    xbopts.NewmarkDamp = ct.c_double(settings['newmark_damp'])
    xbopts.gravity_on = ct.c_bool(settings['gravity_on'])
    xbopts.gravity = ct.c_double(settings['gravity'])
    xbopts.gravity_dir_x = ct.c_double(settings['gravity_dir'][0])
    xbopts.gravity_dir_y = ct.c_double(settings['gravity_dir'][1])
    xbopts.gravity_dir_z = ct.c_double(settings['gravity_dir'][2])
    xbopts.relaxation_factor = ct.c_double(settings['relaxation_factor'])

    # here we only need to set the flags at True, all the forces are follower
    xbopts.FollowerForce = ct.c_bool(True)
    xbopts.FollowerForceRig = ct.c_bool(True)


    f_cbeam3_solv_nlndyn(ct.byref(n_elem),
                         ct.byref(n_nodes),
                         ct.byref(n_tsteps),
                         time.ctypes.data_as(doubleP),
                         beam.fortran['num_nodes'].ctypes.data_as(intP),
                         beam.fortran['num_mem'].ctypes.data_as(intP),
                         beam.fortran['connectivities'].ctypes.data_as(intP),
                         beam.fortran['master'].ctypes.data_as(intP),
                         ct.byref(n_mass),
                         beam.fortran['mass'].ctypes.data_as(doubleP),
                         beam.fortran['mass_indices'].ctypes.data_as(intP),
                         ct.byref(n_stiff),
                         beam.fortran['stiffness'].ctypes.data_as(doubleP),
                         beam.fortran['inv_stiffness'].ctypes.data_as(doubleP),
                         beam.fortran['stiffness_indices'].ctypes.data_as(intP),
                         beam.fortran['frame_of_reference_delta'].ctypes.data_as(doubleP),
                         beam.fortran['rbmass'].ctypes.data_as(doubleP),
                         beam.fortran['node_master_elem'].ctypes.data_as(intP),
                         beam.fortran['vdof'].ctypes.data_as(intP),
                         beam.fortran['fdof'].ctypes.data_as(intP),
                         ct.byref(xbopts),
                         beam.ini_info.pos.ctypes.data_as(doubleP),
                         beam.ini_info.psi.ctypes.data_as(doubleP),
                         beam.timestep_info[0].pos.ctypes.data_as(doubleP),
                         beam.timestep_info[0].psi.ctypes.data_as(doubleP),
                         beam.timestep_info[0].steady_applied_forces.ctypes.data_as(doubleP),
                         dynamic_forces.ctypes.data_as(doubleP),
                         beam.forced_vel_fortran.ctypes.data_as(doubleP),
                         beam.forced_acc_fortran.ctypes.data_as(doubleP),
                         pos_def_history.ctypes.data_as(doubleP),
                         psi_def_history.ctypes.data_as(doubleP),
                         pos_dot_def_history.ctypes.data_as(doubleP),
                         psi_dot_def_history.ctypes.data_as(doubleP)
                         )

    for i in range(1, n_tsteps.value):
        beam.add_timestep()
        beam.timestep_info[i].pos[:] = pos_def_history[i, :]
        beam.timestep_info[i].psi[:] = psi_def_history[i, :]
        beam.timestep_info[i].pos_dot[:] = pos_dot_def_history[i, :]
        beam.timestep_info[i].psi_dot[:] = psi_dot_def_history[i, :]


def cbeam3_step_nlndyn(beam, settings, ts, tstep=None, dt=None):
    f_cbeam3_solv_nlndyn_step = xbeamlib.cbeam3_solv_nlndyn_step_python
    f_cbeam3_solv_nlndyn_step.restype = None

    if tstep is None:
        tstep = beam.timestep_info[-1]

    n_elem = ct.c_int(beam.num_elem)
    n_nodes = ct.c_int(beam.num_node)
    n_mass = ct.c_int(beam.n_mass)
    n_stiff = ct.c_int(beam.n_stiff)
    num_dof = ct.c_int(len(tstep.q) - 10)

    xbopts = Xbopts()
    xbopts.PrintInfo = ct.c_bool(settings['print_info'])
    xbopts.Solution = ct.c_int(312)
    xbopts.MaxIterations = ct.c_int(settings['max_iterations'])
    xbopts.NumLoadSteps = ct.c_int(settings['num_load_steps'])
    xbopts.NumGauss = ct.c_int(0)
<<<<<<< HEAD
    xbopts.DeltaCurved = settings['delta_curved']
    xbopts.MinDelta = settings['min_delta']
    xbopts.NewmarkDamp = settings['newmark_damp']
    xbopts.gravity_on = settings['gravity_on']
    xbopts.gravity = settings['gravity']
    xbopts.gravity_dir_x = ct.c_double(settings['gravity_dir'][0])
    xbopts.gravity_dir_y = ct.c_double(settings['gravity_dir'][1])
    xbopts.gravity_dir_z = ct.c_double(settings['gravity_dir'][2])
=======
    xbopts.DeltaCurved = ct.c_double(settings['delta_curved'])
    xbopts.MinDelta = ct.c_double(settings['min_delta'])
    xbopts.NewmarkDamp = ct.c_double(settings['newmark_damp'])
    xbopts.gravity_on = ct.c_bool(settings['gravity_on'])
    xbopts.gravity = ct.c_double(settings['gravity'])
    xbopts.gravity_dir_x = ct.c_double(tstep.gravity_vector_inertial[0])
    xbopts.gravity_dir_y = ct.c_double(tstep.gravity_vector_inertial[1])
    xbopts.gravity_dir_z = ct.c_double(tstep.gravity_vector_inertial[2])
>>>>>>> 2f5d9b9f
    xbopts.relaxation_factor = settings['relaxation_factor']

    # here we only need to set the flags at True, all the forces are follower
    xbopts.FollowerForce = ct.c_bool(True)
    xbopts.FollowerForceRig = ct.c_bool(True)

    if dt is None:
        in_dt = ct.c_double(settings['dt'])
    else:
        in_dt = ct.c_double(dt)

    f_cbeam3_solv_nlndyn_step(ct.byref(num_dof),
                              ct.byref(n_elem),
                              ct.byref(n_nodes),
                              ct.byref(in_dt),
                              beam.fortran['num_nodes'].ctypes.data_as(intP),
                              beam.fortran['num_mem'].ctypes.data_as(intP),
                              beam.fortran['connectivities'].ctypes.data_as(intP),
                              beam.fortran['master'].ctypes.data_as(intP),
                              ct.byref(n_mass),
                              beam.fortran['mass'].ctypes.data_as(doubleP),
                              beam.fortran['mass_indices'].ctypes.data_as(intP),
                              ct.byref(n_stiff),
                              beam.fortran['stiffness'].ctypes.data_as(doubleP),
                              beam.fortran['inv_stiffness'].ctypes.data_as(doubleP),
                              beam.fortran['stiffness_indices'].ctypes.data_as(intP),
                              beam.fortran['frame_of_reference_delta'].ctypes.data_as(doubleP),
                              beam.fortran['rbmass'].ctypes.data_as(doubleP),
                              beam.fortran['node_master_elem'].ctypes.data_as(intP),
                              beam.fortran['vdof'].ctypes.data_as(intP),
                              beam.fortran['fdof'].ctypes.data_as(intP),
                              ct.byref(xbopts),
                              beam.ini_info.pos.ctypes.data_as(doubleP),
                              beam.ini_info.psi.ctypes.data_as(doubleP),
                              tstep.pos.ctypes.data_as(doubleP),
                              tstep.pos_dot.ctypes.data_as(doubleP),
                              tstep.pos_ddot.ctypes.data_as(doubleP),
                              tstep.psi.ctypes.data_as(doubleP),
                              tstep.psi_dot.ctypes.data_as(doubleP),
                              tstep.psi_ddot.ctypes.data_as(doubleP),
                              tstep.steady_applied_forces.ctypes.data_as(doubleP),
                              tstep.unsteady_applied_forces.ctypes.data_as(doubleP),
                              tstep.gravity_forces.ctypes.data_as(doubleP),
                              tstep.quat.ctypes.data_as(doubleP),
                              tstep.for_vel.ctypes.data_as(doubleP),
                              tstep.for_acc.ctypes.data_as(doubleP),
                              tstep.q.ctypes.data_as(doubleP),
                              tstep.dqdt.ctypes.data_as(doubleP)
                              )

    xbeam_solv_state2disp(beam, tstep, cbeam3=True)


f_xbeam_solv_couplednlndyn = xbeamlib.xbeam_solv_couplednlndyn_python
f_xbeam_solv_couplednlndyn.restype = None


def xbeam_solv_couplednlndyn(beam, settings):
    n_elem = ct.c_int(beam.num_elem)
    n_nodes = ct.c_int(beam.num_node)
    n_mass = ct.c_int(beam.n_mass)
    n_stiff = ct.c_int(beam.n_stiff)

    dt = settings['dt']
    n_tsteps = settings['num_steps']
    time = np.zeros((n_tsteps,), dtype=ct.c_double, order='F')
    for i in range(n_tsteps):
        time[i] = i*dt

    # deformation history matrices
    for_vel = np.zeros((n_tsteps + 1, 6), order='F')
    for_acc = np.zeros((n_tsteps + 1, 6), order='F')
    quat_history = np.zeros((n_tsteps, 4), order='F')
    quat_history[0, 0] = 1.0
    quat_history[0, :] = beam.timestep_info[0].quat[:]

    dt = ct.c_double(dt)
    n_tsteps = ct.c_int(n_tsteps)

    xbopts = Xbopts()
    xbopts.PrintInfo = ct.c_bool(settings['print_info'])
    xbopts.Solution = ct.c_int(910)
    xbopts.OutInaframe = ct.c_bool(True)
    xbopts.MaxIterations = ct.c_int(settings['max_iterations'])
    xbopts.NumLoadSteps = ct.c_int(settings['num_load_steps'])
    # xbopts.NumGauss = ct.c_int(0)
<<<<<<< HEAD
    xbopts.DeltaCurved = settings['delta_curved']
    xbopts.MinDelta = settings['min_delta']
    xbopts.NewmarkDamp = settings['newmark_damp']
    xbopts.gravity_on = settings['gravity_on']
    xbopts.gravity = settings['gravity']
    xbopts.gravity_dir_x = ct.c_double(settings['gravity_dir'][0])
    xbopts.gravity_dir_y = ct.c_double(settings['gravity_dir'][1])
    xbopts.gravity_dir_z = ct.c_double(settings['gravity_dir'][2])
    xbopts.relaxation_factor = settings['relaxation_factor']
=======
    xbopts.DeltaCurved = ct.c_double(settings['delta_curved'])
    xbopts.MinDelta = ct.c_double(settings['min_delta'])
    xbopts.NewmarkDamp = ct.c_double(settings['newmark_damp'])
    xbopts.gravity_on = ct.c_bool(settings['gravity_on'])
    xbopts.gravity = ct.c_double(settings['gravity'])
    xbopts.gravity_dir_x = ct.c_double(beam.ini_info.gravity_vector_inertial[0])
    xbopts.gravity_dir_y = ct.c_double(beam.ini_info.gravity_vector_inertial[1])
    xbopts.gravity_dir_z = ct.c_double(beam.ini_info.gravity_vector_inertial[2])
    xbopts.relaxation_factor = ct.c_double(settings['relaxation_factor'])
>>>>>>> 2f5d9b9f

    pos_def_history = np.zeros((n_tsteps.value, beam.num_node, 3), order='F', dtype=ct.c_double)
    pos_dot_def_history = np.zeros((n_tsteps.value, beam.num_node, 3), order='F', dtype=ct.c_double)
    psi_def_history = np.zeros((n_tsteps.value, beam.num_elem, 3, 3), order='F', dtype=ct.c_double)
    psi_dot_def_history = np.zeros((n_tsteps.value, beam.num_elem, 3, 3), order='F', dtype=ct.c_double)

    dynamic_force = np.zeros((n_nodes.value, 6, n_tsteps.value), dtype=ct.c_double, order='F')
    for it in range(n_tsteps.value):
        dynamic_force[:, :, it] = beam.dynamic_input[it]['dynamic_forces']

    # status flag
    success = ct.c_bool(True)

    # here we only need to set the flags at True, all the forces are follower
    xbopts.FollowerForce = ct.c_bool(True)
    xbopts.FollowerForceRig = ct.c_bool(True)
    import time as ti
    start_time = ti.time()
    f_xbeam_solv_couplednlndyn(ct.byref(n_elem),
                               ct.byref(n_nodes),
                               ct.byref(n_tsteps),
                               time.ctypes.data_as(doubleP),
                               beam.fortran['num_nodes'].ctypes.data_as(intP),
                               beam.fortran['num_mem'].ctypes.data_as(intP),
                               beam.fortran['connectivities'].ctypes.data_as(intP),
                               beam.fortran['master'].ctypes.data_as(intP),
                               ct.byref(n_mass),
                               beam.fortran['mass'].ctypes.data_as(doubleP),
                               beam.fortran['mass_indices'].ctypes.data_as(intP),
                               ct.byref(n_stiff),
                               beam.fortran['stiffness'].ctypes.data_as(doubleP),
                               beam.fortran['inv_stiffness'].ctypes.data_as(doubleP),
                               beam.fortran['stiffness_indices'].ctypes.data_as(intP),
                               beam.fortran['frame_of_reference_delta'].ctypes.data_as(doubleP),
                               beam.fortran['rbmass'].ctypes.data_as(doubleP),
                               beam.fortran['node_master_elem'].ctypes.data_as(intP),
                               beam.fortran['vdof'].ctypes.data_as(intP),
                               beam.fortran['fdof'].ctypes.data_as(intP),
                               ct.byref(xbopts),
                               beam.ini_info.pos.ctypes.data_as(doubleP),
                               beam.ini_info.psi.ctypes.data_as(doubleP),
                               beam.ini_info.steady_applied_forces.ctypes.data_as(doubleP),
                               dynamic_force.ctypes.data_as(doubleP),
                               for_vel.ctypes.data_as(doubleP),
                               for_acc.ctypes.data_as(doubleP),
                               pos_def_history.ctypes.data_as(doubleP),
                               psi_def_history.ctypes.data_as(doubleP),
                               pos_dot_def_history.ctypes.data_as(doubleP),
                               psi_dot_def_history.ctypes.data_as(doubleP),
                               quat_history.ctypes.data_as(doubleP),
                               ct.byref(success))
    cout.cout_wrap("\n--- %s seconds ---" % (ti.time() - start_time), 1)
    if not success:
        raise Exception('couplednlndyn did not converge')

    for_pos = np.zeros_like(for_vel)
    for_pos[:, 0] = sc.integrate.cumtrapz(for_vel[:, 0], dx=dt.value, initial=0)
    for_pos[:, 1] = sc.integrate.cumtrapz(for_vel[:, 1], dx=dt.value, initial=0)
    for_pos[:, 2] = sc.integrate.cumtrapz(for_vel[:, 2], dx=dt.value, initial=0)

    glob_pos_def = np.zeros_like(pos_def_history)
    for it in range(n_tsteps.value):
        rot = algebra.quat2rotation(quat_history[it, :])
        for inode in range(beam.num_node):
            glob_pos_def[it, inode, :] = np.dot(rot.T, pos_def_history[it, inode, :])

    for i in range(n_tsteps.value - 1):
        beam.timestep_info[i + 1].pos[:] = pos_def_history[i+1, :]
        beam.timestep_info[i + 1].psi[:] = psi_def_history[i+1, :]
        beam.timestep_info[i + 1].pos_dot[:] = pos_dot_def_history[i+1, :]
        beam.timestep_info[i + 1].psi_dot[:] = psi_dot_def_history[i+1, :]

        beam.timestep_info[i + 1].quat[:] = quat_history[i+1, :]
        # beam.timestep_info[i + 1].for_pos[:] = for_pos[i+1, :]
        beam.timestep_info[i + 1].for_vel[:] = for_vel[i+1, :]

    for it in range(n_tsteps.value - 1):
        beam.integrate_position(it + 1, dt.value)


def xbeam_step_couplednlndyn(beam, settings, ts, tstep=None, dt=None):
    # library load
    f_xbeam_solv_nlndyn_step_python = xbeamlib.xbeam_solv_nlndyn_step_python
    f_xbeam_solv_nlndyn_step_python.restype = None

    if tstep is None:
        tstep = beam.timestep_info[-1]

    # initialisation
    n_elem = ct.c_int(beam.num_elem)
    n_nodes = ct.c_int(beam.num_node)
    n_mass = ct.c_int(beam.n_mass)
    n_stiff = ct.c_int(beam.n_stiff)

    xbopts = Xbopts()
    xbopts.PrintInfo = ct.c_bool(settings['print_info'])
<<<<<<< HEAD
    xbopts.MaxIterations = settings['max_iterations']
    xbopts.NumLoadSteps = settings['num_load_steps']
    xbopts.DeltaCurved = settings['delta_curved']
    xbopts.MinDelta = settings['min_delta']
    xbopts.NewmarkDamp = settings['newmark_damp']
    xbopts.gravity_on = settings['gravity_on']
    xbopts.gravity = settings['gravity']
    xbopts.balancing = settings['balancing']
    xbopts.gravity_dir_x = ct.c_double(settings['gravity_dir'][0])
    xbopts.gravity_dir_y = ct.c_double(settings['gravity_dir'][1])
    xbopts.gravity_dir_z = ct.c_double(settings['gravity_dir'][2])
    xbopts.relaxation_factor = settings['relaxation_factor']
=======
    xbopts.MaxIterations = ct.c_int(settings['max_iterations'])
    xbopts.NumLoadSteps = ct.c_int(settings['num_load_steps'])
    xbopts.DeltaCurved = ct.c_double(settings['delta_curved'])
    xbopts.MinDelta = ct.c_double(settings['min_delta'])
    xbopts.NewmarkDamp = ct.c_double(settings['newmark_damp'])
    xbopts.gravity_on = ct.c_bool(settings['gravity_on'])
    xbopts.gravity = ct.c_double(settings['gravity'])
    xbopts.balancing = ct.c_bool(settings['balancing'])
    xbopts.gravity_dir_x = ct.c_double(tstep.gravity_vector_inertial[0])
    xbopts.gravity_dir_y = ct.c_double(tstep.gravity_vector_inertial[1])
    xbopts.gravity_dir_z = ct.c_double(tstep.gravity_vector_inertial[2])
    xbopts.relaxation_factor = ct.c_double(settings['relaxation_factor'])
>>>>>>> 2f5d9b9f

    if dt is None:
        in_dt = ct.c_double(settings['dt'])
    else:
        in_dt = ct.c_double(dt)

    ctypes_ts = ct.c_int(ts)
    numdof = ct.c_int(beam.num_dof.value)

    f_xbeam_solv_nlndyn_step_python(ct.byref(numdof),
                                    ct.byref(ctypes_ts),
                                    ct.byref(n_elem),
                                    ct.byref(n_nodes),
                                    ct.byref(in_dt),
                                    beam.fortran['num_nodes'].ctypes.data_as(intP),
                                    beam.fortran['num_mem'].ctypes.data_as(intP),
                                    beam.fortran['connectivities'].ctypes.data_as(intP),
                                    beam.fortran['master'].ctypes.data_as(intP),
                                    ct.byref(n_mass),
                                    beam.fortran['mass'].ctypes.data_as(doubleP),
                                    beam.fortran['mass_indices'].ctypes.data_as(intP),
                                    ct.byref(n_stiff),
                                    beam.fortran['stiffness'].ctypes.data_as(doubleP),
                                    beam.fortran['inv_stiffness'].ctypes.data_as(doubleP),
                                    beam.fortran['stiffness_indices'].ctypes.data_as(intP),
                                    beam.fortran['frame_of_reference_delta'].ctypes.data_as(doubleP),
                                    beam.fortran['rbmass'].ctypes.data_as(doubleP),
                                    beam.fortran['node_master_elem'].ctypes.data_as(intP),
                                    beam.fortran['vdof'].ctypes.data_as(intP),
                                    beam.fortran['fdof'].ctypes.data_as(intP),
                                    ct.byref(xbopts),
                                    beam.ini_info.pos.ctypes.data_as(doubleP),
                                    beam.ini_info.psi.ctypes.data_as(doubleP),
                                    tstep.pos.ctypes.data_as(doubleP),
                                    tstep.pos_dot.ctypes.data_as(doubleP),
                                    tstep.pos_ddot.ctypes.data_as(doubleP),
                                    tstep.psi.ctypes.data_as(doubleP),
                                    tstep.psi_dot.ctypes.data_as(doubleP),
                                    tstep.psi_ddot.ctypes.data_as(doubleP),
                                    tstep.steady_applied_forces.ctypes.data_as(doubleP),
                                    tstep.unsteady_applied_forces.ctypes.data_as(doubleP),
                                    tstep.gravity_forces.ctypes.data_as(doubleP),
                                    tstep.quat.ctypes.data_as(doubleP),
                                    tstep.for_vel.ctypes.data_as(doubleP),
                                    tstep.for_acc.ctypes.data_as(doubleP),
                                    tstep.q.ctypes.data_as(doubleP),
                                    tstep.dqdt.ctypes.data_as(doubleP),
                                    tstep.dqddt.ctypes.data_as(doubleP))


def xbeam_init_couplednlndyn(beam, settings, ts, dt=None):
    # library load
    f_xbeam_solv_nlndyn_init_python = xbeamlib.xbeam_solv_nlndyn_init_python
    f_xbeam_solv_nlndyn_init_python.restype = None

    # initialisation
    n_elem = ct.c_int(beam.num_elem)
    n_nodes = ct.c_int(beam.num_node)
    n_mass = ct.c_int(beam.n_mass)
    n_stiff = ct.c_int(beam.n_stiff)

    xbopts = Xbopts()
    xbopts.PrintInfo = ct.c_bool(settings['print_info'])
<<<<<<< HEAD
    xbopts.MaxIterations = settings['max_iterations']
    xbopts.NumLoadSteps = settings['num_load_steps']
    xbopts.DeltaCurved = settings['delta_curved']
    xbopts.MinDelta = settings['min_delta']
    xbopts.NewmarkDamp = settings['newmark_damp']
    xbopts.gravity_on = settings['gravity_on']
    xbopts.gravity = settings['gravity']
    xbopts.gravity_dir_x = ct.c_double(settings['gravity_dir'][0])
    xbopts.gravity_dir_y = ct.c_double(settings['gravity_dir'][1])
    xbopts.gravity_dir_z = ct.c_double(settings['gravity_dir'][2])
=======
    xbopts.MaxIterations = ct.c_int(settings['max_iterations'])
    xbopts.NumLoadSteps = ct.c_int(settings['num_load_steps'])
    xbopts.DeltaCurved = ct.c_double(settings['delta_curved'])
    xbopts.MinDelta = ct.c_double(settings['min_delta'])
    xbopts.NewmarkDamp = ct.c_double(settings['newmark_damp'])
    xbopts.gravity_on = ct.c_bool(settings['gravity_on'])
    xbopts.gravity = ct.c_double(settings['gravity'])
    xbopts.gravity_dir_x = ct.c_double(beam.timestep_info[ts].gravity_vector_inertial[0])
    xbopts.gravity_dir_y = ct.c_double(beam.timestep_info[ts].gravity_vector_inertial[1])
    xbopts.gravity_dir_z = ct.c_double(beam.timestep_info[ts].gravity_vector_inertial[2])
>>>>>>> 2f5d9b9f

    in_dt = ct.c_double(dt)

    if ts < 0:
        ctypes_ts = ct.c_int(0)
    else:
        ctypes_ts = ct.c_int(ts)
    numdof = ct.c_int(beam.num_dof.value)

    f_xbeam_solv_nlndyn_init_python(ct.byref(numdof),
                                    ct.byref(ctypes_ts),
                                    ct.byref(n_elem),
                                    ct.byref(n_nodes),
                                    ct.byref(ct.c_double(settings['dt'])),
                                    beam.fortran['num_nodes'].ctypes.data_as(intP),
                                    beam.fortran['num_mem'].ctypes.data_as(intP),
                                    beam.fortran['connectivities'].ctypes.data_as(intP),
                                    beam.fortran['master'].ctypes.data_as(intP),
                                    ct.byref(n_mass),
                                    beam.fortran['mass'].ctypes.data_as(doubleP),
                                    beam.fortran['mass_indices'].ctypes.data_as(intP),
                                    ct.byref(n_stiff),
                                    beam.fortran['stiffness'].ctypes.data_as(doubleP),
                                    beam.fortran['inv_stiffness'].ctypes.data_as(doubleP),
                                    beam.fortran['stiffness_indices'].ctypes.data_as(intP),
                                    beam.fortran['frame_of_reference_delta'].ctypes.data_as(doubleP),
                                    beam.fortran['rbmass'].ctypes.data_as(doubleP),
                                    beam.fortran['node_master_elem'].ctypes.data_as(intP),
                                    beam.fortran['vdof'].ctypes.data_as(intP),
                                    beam.fortran['fdof'].ctypes.data_as(intP),
                                    ct.byref(xbopts),
                                    beam.ini_info.pos.ctypes.data_as(doubleP),
                                    beam.ini_info.psi.ctypes.data_as(doubleP),
                                    beam.timestep_info[ts].pos.ctypes.data_as(doubleP),
                                    beam.timestep_info[ts].pos_dot.ctypes.data_as(doubleP),
                                    beam.timestep_info[ts].psi.ctypes.data_as(doubleP),
                                    beam.timestep_info[ts].psi_dot.ctypes.data_as(doubleP),
                                    beam.timestep_info[ts].steady_applied_forces.ctypes.data_as(doubleP),
                                    beam.timestep_info[ts].unsteady_applied_forces.ctypes.data_as(doubleP),
                                    beam.timestep_info[ts].quat.ctypes.data_as(doubleP),
                                    beam.timestep_info[ts].for_vel.ctypes.data_as(doubleP),
                                    beam.timestep_info[ts].for_acc.ctypes.data_as(doubleP),
                                    beam.timestep_info[ts].q.ctypes.data_as(doubleP),
                                    beam.timestep_info[ts].dqdt.ctypes.data_as(doubleP),
                                    beam.timestep_info[ts].dqddt.ctypes.data_as(doubleP))


def xbeam_solv_state2disp(beam, tstep, cbeam3=False):
    numdof = beam.num_dof.value
    cbeam3_solv_state2disp(beam, tstep)
    if not cbeam3:
        tstep.for_pos[0:3] = tstep.q[numdof:numdof+3].astype(dtype=ct.c_double, order='F', copy=True)
        tstep.for_vel = tstep.dqdt[numdof:numdof+6].astype(dtype=ct.c_double, order='F', copy=True)
        # tstep.for_acc = tstep.dqddt[numdof:numdof+6].astype(dtype=ct.c_double, order='F', copy=True)
        tstep.quat = algebra.unit_vector(tstep.dqdt[numdof+6:]).astype(dtype=ct.c_double, order='F', copy=True)

def xbeam_solv_state2accel(beam, tstep, cbeam3=False):
    numdof = beam.num_dof.value
    cbeam3_solv_state2accel(beam, tstep)
    if not cbeam3:
        tstep.for_acc = tstep.dqddt[numdof:numdof+6].astype(dtype=ct.c_double, order='F', copy=True)

def cbeam3_solv_state2disp(beam, tstep):
    # library load
    f_cbeam3_solv_state2disp = xbeamlib.cbeam3_solv_state2disp_python
    f_cbeam3_solv_state2disp.restype = None

    # initialisation
    n_elem = ct.c_int(beam.num_elem)
    n_nodes = ct.c_int(beam.num_node)
    numdof = ct.c_int(beam.num_dof.value)

    f_cbeam3_solv_state2disp(
        ct.byref(n_elem),
        ct.byref(n_nodes),
        ct.byref(numdof),
        beam.ini_info.pos.ctypes.data_as(doubleP),
        beam.ini_info.psi.ctypes.data_as(doubleP),
        tstep.pos.ctypes.data_as(doubleP),
        tstep.psi.ctypes.data_as(doubleP),
        tstep.pos_dot.ctypes.data_as(doubleP),
        tstep.psi_dot.ctypes.data_as(doubleP),
        beam.fortran['node_master_elem'].ctypes.data_as(intP),
        beam.fortran['vdof'].ctypes.data_as(intP),
        beam.fortran['num_nodes'].ctypes.data_as(intP),
        beam.fortran['master'].ctypes.data_as(intP),
        tstep.q.ctypes.data_as(doubleP),
        tstep.dqdt.ctypes.data_as(doubleP))

def cbeam3_solv_state2accel(beam, tstep):
    # library load
    f_cbeam3_solv_state2disp = xbeamlib.cbeam3_solv_state2disp_python
    f_cbeam3_solv_state2disp.restype = None

    # initialisation
    n_elem = ct.c_int(beam.num_elem)
    n_nodes = ct.c_int(beam.num_node)
    numdof = ct.c_int(beam.num_dof.value)

    dummy_pos = np.zeros_like(tstep.pos)
    dummy_psi = np.zeros_like(tstep.psi)
    dummy_ini_pos = np.zeros_like(tstep.pos)
    dummy_ini_psi = np.zeros_like(tstep.psi)
    dummy_q = np.zeros_like(tstep.q)

    f_cbeam3_solv_state2disp(
        ct.byref(n_elem),
        ct.byref(n_nodes),
        ct.byref(numdof),
        dummy_ini_pos.ctypes.data_as(doubleP),
        dummy_ini_psi.ctypes.data_as(doubleP),
        dummy_pos.ctypes.data_as(doubleP),
        dummy_psi.ctypes.data_as(doubleP),
        tstep.pos_ddot.ctypes.data_as(doubleP),
        tstep.psi_ddot.ctypes.data_as(doubleP),
        beam.fortran['node_master_elem'].ctypes.data_as(intP),
        beam.fortran['vdof'].ctypes.data_as(intP),
        beam.fortran['num_nodes'].ctypes.data_as(intP),
        beam.fortran['master'].ctypes.data_as(intP),
        dummy_q.ctypes.data_as(doubleP),
        tstep.dqddt.ctypes.data_as(doubleP))

def xbeam_solv_disp2state(beam, tstep):
    numdof = beam.num_dof.value
    cbeam3_solv_disp2state(beam, tstep)
    tstep.q[numdof:numdof+3] = tstep.for_pos[0:3]
    tstep.dqdt[numdof:numdof+6] = tstep.for_vel
    # tstep.dqddt[numdof:numdof+6] = tstep.for_acc
    tstep.dqdt[numdof+6:] = algebra.unit_vector(tstep.quat)
    # tstep.dqdt[numdof+6:] = tstep.quat
    # tstep.dqdt[numdof+6:] = algebra.unit_quat(tstep.quat)

def xbeam_solv_accel2state(beam, tstep):
    numdof = beam.num_dof.value
    cbeam3_solv_accel2state(beam, tstep)
    tstep.dqddt[numdof:numdof+6] = tstep.for_acc

def cbeam3_solv_disp2state(beam, tstep):
    # library load
    f_cbeam3_solv_disp2state = xbeamlib.cbeam3_solv_disp2state_python
    f_cbeam3_solv_disp2state.restype = None

    # initialisation
    n_elem = ct.c_int(beam.num_elem)
    n_nodes = ct.c_int(beam.num_node)
    numdof = ct.c_int(beam.num_dof.value)

    f_cbeam3_solv_disp2state(
        ct.byref(n_elem),
        ct.byref(n_nodes),
        ct.byref(numdof),
        tstep.pos.ctypes.data_as(doubleP),
        tstep.psi.ctypes.data_as(doubleP),
        tstep.pos_dot.ctypes.data_as(doubleP),
        tstep.psi_dot.ctypes.data_as(doubleP),
        beam.fortran['vdof'].ctypes.data_as(intP),
        beam.fortran['node_master_elem'].ctypes.data_as(intP),
        tstep.q.ctypes.data_as(doubleP),
        tstep.dqdt.ctypes.data_as(doubleP))

def cbeam3_solv_accel2state(beam, tstep):
    # library load
    f_cbeam3_solv_disp2state = xbeamlib.cbeam3_solv_disp2state_python
    f_cbeam3_solv_disp2state.restype = None

    # initialisation
    n_elem = ct.c_int(beam.num_elem)
    n_nodes = ct.c_int(beam.num_node)
    numdof = ct.c_int(beam.num_dof.value)

    dummy_pos = np.zeros_like(tstep.pos)
    dummy_psi = np.zeros_like(tstep.psi)
    dummy_q = np.zeros_like(tstep.q)

    # Reused
    f_cbeam3_solv_disp2state(
        ct.byref(n_elem),
        ct.byref(n_nodes),
        ct.byref(numdof),
        dummy_pos.ctypes.data_as(doubleP),
        dummy_psi.ctypes.data_as(doubleP),
        tstep.pos_ddot.ctypes.data_as(doubleP),
        tstep.psi_ddot.ctypes.data_as(doubleP),
        beam.fortran['vdof'].ctypes.data_as(intP),
        beam.fortran['node_master_elem'].ctypes.data_as(intP),
        dummy_q.ctypes.data_as(doubleP),
        tstep.dqddt.ctypes.data_as(doubleP))

def cbeam3_solv_modal(beam, settings, ts, FullMglobal, FullCglobal, FullKglobal):
    """
    cbeam3_solv_modal

    Generates the system matrices for modal analysis

    Args:
        beam(Beam): beam information
        settings(settings):
        ts(int): timestep
        FullMglobal(numpy array): Mass matrix
        FullCglobal(numpy array): Damping matrix
        FullKglobal(numpy array): Stiffness matrix

    Returns:
        FullMglobal(numpy array): Mass matrix
        FullCglobal(numpy array): Damping matrix
        FullKglobal(numpy array): Stiffness matrix

    Examples:

    Notes:

    """

    f_cbeam3_solv_modal = xbeamlib.cbeam3_solv_modal_python
    f_cbeam3_solv_modal.restype = None

    n_elem = ct.c_int(beam.num_elem)
    n_nodes = ct.c_int(beam.num_node)
    n_mass = ct.c_int(beam.n_mass)
    n_stiff = ct.c_int(beam.n_stiff)
    num_dof = ct.c_int(beam.num_dof.value)

    xbopts = Xbopts()
    xbopts.PrintInfo = ct.c_bool(settings['print_info'])
    xbopts.Solution = ct.c_int(312)
    # xbopts.OutInaframe = ct.c_bool(settings['out_a_frame'])
    # xbopts.OutInBframe = ct.c_bool(settings['out_b_frame'])
    # xbopts.ElemProj = settings['elem_proj']
    # xbopts.MaxIterations = settings['max_iterations']
    # xbopts.NumLoadSteps = settings['num_load_steps']
    xbopts.NumGauss = ct.c_int(0)
    xbopts.DeltaCurved = ct.c_double(settings['delta_curved'])
    # xbopts.MinDelta = settings['min_delta']
    # xbopts.NewmarkDamp = settings['newmark_damp']
    # xbopts.gravity_on = settings['gravity_on']
    # xbopts.gravity = settings['gravity']
    # xbopts.gravity_dir_x = ct.c_double(settings['gravity_dir'][0])
    # xbopts.gravity_dir_y = ct.c_double(settings['gravity_dir'][1])
    # xbopts.gravity_dir_z = ct.c_double(settings['gravity_dir'][2])


    # print("ts: ",ts)
    # print("FoR vel: ", beam.timestep_info[ts].for_vel)
    # print("initial position: ", beam.ini_info.pos)
    # print("initial rotation: ", beam.ini_info.psi)
    # print("position: ", beam.timestep_info[ts].pos)
    # print("rotation: ", beam.timestep_info[ts].psi)
    # print("mass: ", beam.fortran['mass'])
    # print("mass: ", beam.fortran['stiffness'])
    # print("mass: ", beam.fortran['inv_stiffness'])


    f_cbeam3_solv_modal(ct.byref(num_dof),
                        ct.byref(n_elem),
                        ct.byref(n_nodes),
                        beam.fortran['num_nodes'].ctypes.data_as(intP),
                        beam.fortran['num_mem'].ctypes.data_as(intP),
                        beam.fortran['connectivities'].ctypes.data_as(intP),
                        beam.fortran['master'].ctypes.data_as(intP),
                        ct.byref(n_mass),
                        beam.fortran['mass'].ctypes.data_as(doubleP),
                        beam.fortran['mass_indices'].ctypes.data_as(intP),
                        ct.byref(n_stiff),
                        beam.fortran['stiffness'].ctypes.data_as(doubleP),
                        beam.fortran['inv_stiffness'].ctypes.data_as(doubleP),
                        beam.fortran['stiffness_indices'].ctypes.data_as(intP),
                        beam.fortran['frame_of_reference_delta'].ctypes.data_as(doubleP),
                        beam.fortran['rbmass'].ctypes.data_as(doubleP),
                        beam.fortran['node_master_elem'].ctypes.data_as(intP),
                        beam.fortran['vdof'].ctypes.data_as(intP),
                        beam.fortran['fdof'].ctypes.data_as(intP),
                        ct.byref(xbopts),
                        beam.ini_info.pos.ctypes.data_as(doubleP),
                        beam.ini_info.psi.ctypes.data_as(doubleP),
                        beam.timestep_info[ts].pos.ctypes.data_as(doubleP),
                        beam.timestep_info[ts].psi.ctypes.data_as(doubleP),
                        beam.timestep_info[ts].for_vel.ctypes.data_as(doubleP),
                        FullMglobal.ctypes.data_as(doubleP),
                        FullCglobal.ctypes.data_as(doubleP),
                        FullKglobal.ctypes.data_as(doubleP))


def cbeam3_asbly_dynamic(beam, tstep, settings):
    """
    cbeam3_asbly_dynamic

    Generates the system matrices for a nonlinear dynamic structure with
    prescribed FoR motions

    Args:
        beam(Beam): beam information
        tstep(StructTimeStepInfo): time step information
        settings(settings):

    Returns:
    	Mglobal(numpy array): Mass matrix
        Cglobal(numpy array): Damping matrix
        Kglobal(numpy array): Stiffness matrix
        Qglobal(numpy array): Vector of independent terms

    Examples:

    Notes:

    """

    # library load
    xbeamlib = ct_utils.import_ctypes_lib(xbeam_lib_path, 'libxbeam')
    f_cbeam3_asbly_dynamic_python = xbeamlib.cbeam3_asbly_dynamic_python
    f_cbeam3_asbly_dynamic_python.restype = None

    # initialisation
    n_elem = ct.c_int(beam.num_elem)
    n_nodes = ct.c_int(beam.num_node)
    num_dof = beam.num_dof.value
    n_mass = ct.c_int(beam.n_mass)
    n_stiff = ct.c_int(beam.n_stiff)
    dt = ct.c_double(settings['dt'])

    # Options
    xbopts = Xbopts()
    xbopts.PrintInfo = ct.c_bool(settings['print_info'])
    xbopts.Solution = ct.c_int(312)
    xbopts.MaxIterations = ct.c_int(settings['max_iterations'])
    xbopts.NumLoadSteps = ct.c_int(settings['num_load_steps'])
    xbopts.NumGauss = ct.c_int(0)
<<<<<<< HEAD
    xbopts.DeltaCurved = settings['delta_curved']
    xbopts.MinDelta = settings['min_delta']
    xbopts.NewmarkDamp = settings['newmark_damp']
    xbopts.gravity_on = settings['gravity_on']
    xbopts.gravity = settings['gravity']
    xbopts.gravity_dir_x = ct.c_double(settings['gravity_dir'][0])
    xbopts.gravity_dir_y = ct.c_double(settings['gravity_dir'][1])
    xbopts.gravity_dir_z = ct.c_double(settings['gravity_dir'][2])
=======
    xbopts.DeltaCurved = ct.c_double(settings['delta_curved'])
    xbopts.MinDelta = ct.c_double(settings['min_delta'])
    xbopts.NewmarkDamp = ct.c_double(settings['newmark_damp'])
    xbopts.gravity_on = ct.c_bool(settings['gravity_on'])
    xbopts.gravity = ct.c_double(settings['gravity'])
    xbopts.gravity_dir_x = ct.c_double(tstep.gravity_vector_inertial[0])
    xbopts.gravity_dir_y = ct.c_double(tstep.gravity_vector_inertial[1])
    xbopts.gravity_dir_z = ct.c_double(tstep.gravity_vector_inertial[2])
>>>>>>> 2f5d9b9f

    # Initialize matrices
    Mglobal = np.zeros((num_dof, num_dof), dtype=ct.c_double, order='F')
    Cglobal = np.zeros((num_dof, num_dof), dtype=ct.c_double, order='F')
    Kglobal = np.zeros((num_dof, num_dof), dtype=ct.c_double, order='F')
    Qglobal = np.zeros((num_dof, ), dtype=ct.c_double, order='F')

    f_cbeam3_asbly_dynamic_python(ct.byref(ct.c_int(num_dof)),
                                  ct.byref(n_nodes),
                                  ct.byref(n_elem),
                                  ct.byref(dt),
                                  beam.ini_info.pos.ctypes.data_as(doubleP),
                                  beam.ini_info.psi.ctypes.data_as(doubleP),
                                  tstep.pos.ctypes.data_as(doubleP),
                                  tstep.pos_dot.ctypes.data_as(doubleP),
                                  tstep.pos_ddot.ctypes.data_as(doubleP),
                                  tstep.psi.ctypes.data_as(doubleP),
                                  tstep.psi_dot.ctypes.data_as(doubleP),
                                  tstep.psi_ddot.ctypes.data_as(doubleP),
                                  tstep.steady_applied_forces.ctypes.data_as(doubleP),
                                  tstep.unsteady_applied_forces.ctypes.data_as(doubleP),
                                  tstep.for_vel.ctypes.data_as(doubleP),
                                  tstep.for_acc.ctypes.data_as(doubleP),
                                  beam.fortran['num_nodes'].ctypes.data_as(intP),
                                  beam.fortran['num_mem'].ctypes.data_as(intP),
                                  beam.fortran['connectivities'].ctypes.data_as(intP),
                                  beam.fortran['master'].ctypes.data_as(intP),
                                  ct.byref(n_mass),
                                  beam.fortran['mass'].ctypes.data_as(doubleP),
                                  beam.fortran['mass_indices'].ctypes.data_as(intP),
                                  ct.byref(n_stiff),
                                  beam.fortran['stiffness'].ctypes.data_as(doubleP),
                                  beam.fortran['inv_stiffness'].ctypes.data_as(doubleP),
                                  beam.fortran['stiffness_indices'].ctypes.data_as(intP),
                                  beam.fortran['frame_of_reference_delta'].ctypes.data_as(doubleP),
                                  beam.fortran['rbmass'].ctypes.data_as(doubleP),
                                  beam.fortran['node_master_elem'].ctypes.data_as(intP),
                                  beam.fortran['vdof'].ctypes.data_as(intP),
                                  beam.fortran['fdof'].ctypes.data_as(intP),
                                  ct.byref(xbopts),
                                  # CAREFUL, this is dXddt, with num_dof elements,
                                  # not num_dof + 10
                                  tstep.dqddt.ctypes.data_as(doubleP),
                                  tstep.quat.ctypes.data_as(doubleP),
                                  tstep.gravity_forces.ctypes.data_as(doubleP),
                                  Mglobal.ctypes.data_as(doubleP),
                                  Cglobal.ctypes.data_as(doubleP),
                                  Kglobal.ctypes.data_as(doubleP),
                                  Qglobal.ctypes.data_as(doubleP))

    return Mglobal, Cglobal, Kglobal, Qglobal

def xbeam3_asbly_dynamic(beam, tstep, settings):
    """
    xbeam3_asbly_dynamic

    Generates the system matrices for a nonlinear dynamic structure with
    free FoR motions

    Args:
        beam(Beam): beam information
        tstep(StructTimeStepInfo): time step information
        settings(settings):

    Returns:
    	Mglobal(numpy array): Mass matrix
        Cglobal(numpy array): Damping matrix
        Kglobal(numpy array): Stiffness matrix
        Qglobal(numpy array): Vector of independent terms

    Examples:

    Notes:

    """

    # library load
    xbeamlib = ct_utils.import_ctypes_lib(xbeam_lib_path, 'libxbeam')
    f_xbeam3_asbly_dynamic_python = xbeamlib.xbeam3_asbly_dynamic_python
    f_xbeam3_asbly_dynamic_python.restype = None

    # initialisation
    n_elem = ct.c_int(beam.num_elem)
    n_nodes = ct.c_int(beam.num_node)
    num_dof = beam.num_dof.value
    n_mass = ct.c_int(beam.n_mass)
    n_stiff = ct.c_int(beam.n_stiff)
    dt = ct.c_double(settings['dt'])

    # Options
    xbopts = Xbopts()
    xbopts.PrintInfo = ct.c_bool(settings['print_info'])
    xbopts.Solution = ct.c_int(312)
    xbopts.MaxIterations = ct.c_int(settings['max_iterations'])
    xbopts.NumLoadSteps = ct.c_int(settings['num_load_steps'])
    xbopts.NumGauss = ct.c_int(0)
<<<<<<< HEAD
    xbopts.DeltaCurved = settings['delta_curved']
    xbopts.MinDelta = settings['min_delta']
    xbopts.NewmarkDamp = settings['newmark_damp']
    xbopts.gravity_on = settings['gravity_on']
    xbopts.gravity = settings['gravity']
    xbopts.gravity_dir_x = ct.c_double(settings['gravity_dir'][0])
    xbopts.gravity_dir_y = ct.c_double(settings['gravity_dir'][1])
    xbopts.gravity_dir_z = ct.c_double(settings['gravity_dir'][2])
=======
    xbopts.DeltaCurved = ct.c_double(settings['delta_curved'])
    xbopts.MinDelta = ct.c_double(settings['min_delta'])
    xbopts.NewmarkDamp = ct.c_double(settings['newmark_damp'])
    xbopts.gravity_on = ct.c_bool(settings['gravity_on'])
    xbopts.gravity = ct.c_double(settings['gravity'])
    xbopts.gravity_dir_x = ct.c_double(tstep.gravity_vector_inertial[0])
    xbopts.gravity_dir_y = ct.c_double(tstep.gravity_vector_inertial[1])
    xbopts.gravity_dir_z = ct.c_double(tstep.gravity_vector_inertial[2])
>>>>>>> 2f5d9b9f

    # Initialize matrices
    Mtotal = np.zeros((num_dof+10, num_dof+10), dtype=ct.c_double, order='F')
    Ctotal = np.zeros((num_dof+10, num_dof+10), dtype=ct.c_double, order='F')
    Ktotal = np.zeros((num_dof+10, num_dof+10), dtype=ct.c_double, order='F')
    Qtotal = np.zeros((num_dof+10, ), dtype=ct.c_double, order='F')

    f_xbeam3_asbly_dynamic_python(ct.byref(ct.c_int(num_dof)),
                            ct.byref(n_nodes),
                            ct.byref(n_elem),
                            ct.byref(dt),
                            beam.ini_info.pos.ctypes.data_as(doubleP),
                            beam.ini_info.psi.ctypes.data_as(doubleP),
                            tstep.pos.ctypes.data_as(doubleP),
                            tstep.pos_dot.ctypes.data_as(doubleP),
                            tstep.pos_ddot.ctypes.data_as(doubleP),
                            tstep.psi.ctypes.data_as(doubleP),
                            tstep.psi_dot.ctypes.data_as(doubleP),
                            tstep.psi_ddot.ctypes.data_as(doubleP),
                            tstep.steady_applied_forces.ctypes.data_as(doubleP),
                            tstep.unsteady_applied_forces.ctypes.data_as(doubleP),
                            tstep.for_vel.ctypes.data_as(doubleP),
                            tstep.for_acc.ctypes.data_as(doubleP),
                            # ct.byref(in_dt),
                            beam.fortran['num_nodes'].ctypes.data_as(intP),
                            beam.fortran['num_mem'].ctypes.data_as(intP),
                            beam.fortran['connectivities'].ctypes.data_as(intP),
                            beam.fortran['master'].ctypes.data_as(intP),
                            ct.byref(n_mass),
                            beam.fortran['mass'].ctypes.data_as(doubleP),
                            beam.fortran['mass_indices'].ctypes.data_as(intP),
                            ct.byref(n_stiff),
                            beam.fortran['stiffness'].ctypes.data_as(doubleP),
                            beam.fortran['inv_stiffness'].ctypes.data_as(doubleP),
                            beam.fortran['stiffness_indices'].ctypes.data_as(intP),
                            beam.fortran['frame_of_reference_delta'].ctypes.data_as(doubleP),
                            beam.fortran['rbmass'].ctypes.data_as(doubleP),
                            beam.fortran['node_master_elem'].ctypes.data_as(intP),
                            beam.fortran['vdof'].ctypes.data_as(intP),
                            beam.fortran['fdof'].ctypes.data_as(intP),
                            ct.byref(xbopts),
                            tstep.quat.ctypes.data_as(doubleP),
                            tstep.q.ctypes.data_as(doubleP),
                            tstep.dqdt.ctypes.data_as(doubleP),
                            tstep.dqddt.ctypes.data_as(doubleP),
                            tstep.gravity_forces.ctypes.data_as(doubleP),
                            Mtotal.ctypes.data_as(doubleP),
                            Ctotal.ctypes.data_as(doubleP),
                            Ktotal.ctypes.data_as(doubleP),
                            Qtotal.ctypes.data_as(doubleP))

    return Mtotal, Ctotal, Ktotal, Qtotal

def cbeam3_correct_gravity_forces(beam, tstep, settings):
    """
    cbeam3_correct_gravity_forces

    Corrects the gravity forces orientation after a time step

    Args:
        beam(Beam): beam information
        tstep(StructTimeStepInfo): time step information
        settings(settings):
    """

    # library load
    xbeamlib = ct_utils.import_ctypes_lib(xbeam_lib_path, 'libxbeam')
    f_cbeam3_correct_gravity_forces_python = xbeamlib.cbeam3_correct_gravity_forces_python
    f_cbeam3_correct_gravity_forces_python.restype = None

    # initialisation
    n_elem = ct.c_int(beam.num_elem)
    n_nodes = ct.c_int(beam.num_node)
    n_mass = ct.c_int(beam.n_mass)
    n_stiff = ct.c_int(beam.n_stiff)

    f_cbeam3_correct_gravity_forces_python(ct.byref(n_nodes),
                            ct.byref(n_elem),
                            beam.ini_info.psi.ctypes.data_as(doubleP),
                            tstep.psi.ctypes.data_as(doubleP),
                            beam.fortran['num_nodes'].ctypes.data_as(intP),
                            beam.fortran['num_mem'].ctypes.data_as(intP),
                            beam.fortran['connectivities'].ctypes.data_as(intP),
                            beam.fortran['master'].ctypes.data_as(intP),
                            ct.byref(n_mass),
                            beam.fortran['mass'].ctypes.data_as(doubleP),
                            beam.fortran['mass_indices'].ctypes.data_as(intP),
                            ct.byref(n_stiff),
                            beam.fortran['stiffness'].ctypes.data_as(doubleP),
                            beam.fortran['inv_stiffness'].ctypes.data_as(doubleP),
                            beam.fortran['stiffness_indices'].ctypes.data_as(intP),
                            beam.fortran['frame_of_reference_delta'].ctypes.data_as(doubleP),
                            beam.fortran['rbmass'].ctypes.data_as(doubleP),
                            beam.fortran['node_master_elem'].ctypes.data_as(intP),
                            beam.fortran['vdof'].ctypes.data_as(intP),
                            beam.fortran['fdof'].ctypes.data_as(intP),
                            tstep.gravity_forces.ctypes.data_as(doubleP))

def cbeam3_asbly_static(beam, tstep, settings, iLoadStep):
    """
    cbeam3_asbly_static

    Generates the system matrices for a nonlinear static structure

    Args:
        beam(Beam): beam information
        tstep(StructTimeStepInfo): time step information
        settings(settings):

    Returns:
        Kglobal(numpy array): Stiffness matrix
        Qglobal(numpy array): Vector of independent terms

    Examples:

    Notes:

    """

    # library load
    xbeamlib = ct_utils.import_ctypes_lib(xbeam_lib_path, 'libxbeam')
    f_cbeam3_asbly_static_python = xbeamlib.cbeam3_asbly_static_python
    f_cbeam3_asbly_static_python.restype = None

    # initialisation
    n_elem = ct.c_int(beam.num_elem)
    n_nodes = ct.c_int(beam.num_node)
    num_dof = beam.num_dof.value
    n_mass = ct.c_int(beam.n_mass)
    n_stiff = ct.c_int(beam.n_stiff)
    # dt = settings['dt']

    # Options
    xbopts = Xbopts()
    xbopts.PrintInfo = ct.c_bool(settings['print_info'])
    # xbopts.Solution = ct.c_int(312)
    # xbopts.MaxIterations = settings['max_iterations']
    xbopts.NumLoadSteps = ct.c_int(settings['num_load_steps'] + 1)
    # xbopts.NumGauss = ct.c_int(0)
    # xbopts.DeltaCurved = settings['delta_curved']
    # xbopts.MinDelta = settings['min_delta']
    # xbopts.NewmarkDamp = settings['newmark_damp']
<<<<<<< HEAD
    xbopts.gravity_on = settings['gravity_on']
    xbopts.gravity = settings['gravity']
    gravity_vector = settings['gravity_dir']
    gravity_vector = np.dot(tstep.cag(), gravity_vector)
    xbopts.gravity_dir_x = ct.c_double(gravity_vector[0])
    xbopts.gravity_dir_y = ct.c_double(gravity_vector[1])
    xbopts.gravity_dir_z = ct.c_double(gravity_vector[2])
=======
    xbopts.gravity_on = ct.c_bool(settings['gravity_on'])
    xbopts.gravity = ct.c_double(settings['gravity'])
    xbopts.gravity_dir_x = ct.c_double(tstep.gravity_vector_inertial[0])
    xbopts.gravity_dir_y = ct.c_double(tstep.gravity_vector_inertial[1])
    xbopts.gravity_dir_z = ct.c_double(tstep.gravity_vector_inertial[2])
>>>>>>> 2f5d9b9f

    # Initialize matrices
    # Mglobal = np.zeros((num_dof, num_dof), dtype=ct.c_double, order='F')
    # Cglobal = np.zeros((num_dof, num_dof), dtype=ct.c_double, order='F')
    Kglobal = np.zeros((num_dof, num_dof), dtype=ct.c_double, order='F')
    Qglobal = np.zeros((num_dof, ), dtype=ct.c_double, order='F')

    f_cbeam3_asbly_static_python(ct.byref(ct.c_int(num_dof)),
                            ct.byref(n_nodes),
                            ct.byref(n_elem),
                            beam.ini_info.pos.ctypes.data_as(doubleP),
                            beam.ini_info.psi.ctypes.data_as(doubleP),
                            tstep.pos.ctypes.data_as(doubleP),
                            tstep.psi.ctypes.data_as(doubleP),
                            tstep.steady_applied_forces.ctypes.data_as(doubleP),
                            beam.fortran['num_nodes'].ctypes.data_as(intP),
                            beam.fortran['num_mem'].ctypes.data_as(intP),
                            beam.fortran['connectivities'].ctypes.data_as(intP),
                            beam.fortran['master'].ctypes.data_as(intP),
                            ct.byref(n_mass),
                            beam.fortran['mass'].ctypes.data_as(doubleP),
                            beam.fortran['mass_indices'].ctypes.data_as(intP),
                            ct.byref(n_stiff),
                            beam.fortran['stiffness'].ctypes.data_as(doubleP),
                            beam.fortran['inv_stiffness'].ctypes.data_as(doubleP),
                            beam.fortran['stiffness_indices'].ctypes.data_as(intP),
                            beam.fortran['frame_of_reference_delta'].ctypes.data_as(doubleP),
                            beam.fortran['rbmass'].ctypes.data_as(doubleP),
                            beam.fortran['node_master_elem'].ctypes.data_as(intP),
                            beam.fortran['vdof'].ctypes.data_as(intP),
                            beam.fortran['fdof'].ctypes.data_as(intP),
                            ct.byref(xbopts),
                            tstep.gravity_forces.ctypes.data_as(doubleP),
                            Kglobal.ctypes.data_as(doubleP),
                            Qglobal.ctypes.data_as(doubleP),
                            ct.byref(ct.c_int(iLoadStep)))

    return Kglobal, Qglobal


def xbeam_step_coupledrigid(beam, settings, ts, tstep=None, dt=None):
    # library load
    f_xbeam_solv_rigid_step_python = xbeamlib.xbeam_solv_coupledrigid_step_python
    f_xbeam_solv_rigid_step_python.restype = None

    if tstep is None:
        tstep = beam.timestep_info[-1]

    # initialisation
    n_elem = ct.c_int(beam.num_elem)
    n_nodes = ct.c_int(beam.num_node)
    n_mass = ct.c_int(beam.n_mass)
    n_stiff = ct.c_int(beam.n_stiff)

    xbopts = Xbopts()
    xbopts.PrintInfo = ct.c_bool(settings['print_info'])
<<<<<<< HEAD
    xbopts.MaxIterations = settings['max_iterations']
    xbopts.NumLoadSteps = settings['num_load_steps']
    xbopts.DeltaCurved = settings['delta_curved']
    xbopts.MinDelta = settings['min_delta']
    xbopts.NewmarkDamp = settings['newmark_damp']
    xbopts.gravity_on = settings['gravity_on']
    xbopts.gravity = settings['gravity']
    xbopts.balancing = settings['balancing']
    xbopts.gravity_dir_x = ct.c_double(settings['gravity_dir'][0])
    xbopts.gravity_dir_y = ct.c_double(settings['gravity_dir'][1])
    xbopts.gravity_dir_z = ct.c_double(settings['gravity_dir'][2])
=======
    xbopts.MaxIterations = ct.c_int(settings['max_iterations'])
    xbopts.NumLoadSteps = ct.c_int(settings['num_load_steps'])
    xbopts.DeltaCurved = ct.c_double(settings['delta_curved'])
    xbopts.MinDelta = ct.c_double(settings['min_delta'])
    xbopts.NewmarkDamp = ct.c_double(settings['newmark_damp'])
    xbopts.gravity_on = ct.c_bool(settings['gravity_on'])
    xbopts.gravity = ct.c_double(settings['gravity'])
    xbopts.balancing = ct.c_bool(settings['balancing'])
    xbopts.gravity_dir_x = ct.c_double(tstep.gravity_vector_inertial[0])
    xbopts.gravity_dir_y = ct.c_double(tstep.gravity_vector_inertial[1])
    xbopts.gravity_dir_z = ct.c_double(tstep.gravity_vector_inertial[2])
>>>>>>> 2f5d9b9f
    xbopts.relaxation_factor = settings['relaxation_factor']

    if dt is None:
        in_dt = ct.c_double(settings['dt'])
    else:
        in_dt = ct.c_double(dt)

    ctypes_ts = ct.c_int(ts)
    numdof = ct.c_int(beam.num_dof.value)

    f_xbeam_solv_rigid_step_python(ct.byref(numdof),
                                    ct.byref(ctypes_ts),
                                    ct.byref(n_elem),
                                    ct.byref(n_nodes),
                                    ct.byref(in_dt),
                                    beam.fortran['num_nodes'].ctypes.data_as(intP),
                                    beam.fortran['num_mem'].ctypes.data_as(intP),
                                    beam.fortran['connectivities'].ctypes.data_as(intP),
                                    beam.fortran['master'].ctypes.data_as(intP),
                                    ct.byref(n_mass),
                                    beam.fortran['mass'].ctypes.data_as(doubleP),
                                    beam.fortran['mass_indices'].ctypes.data_as(intP),
                                    ct.byref(n_stiff),
                                    beam.fortran['stiffness'].ctypes.data_as(doubleP),
                                    beam.fortran['inv_stiffness'].ctypes.data_as(doubleP),
                                    beam.fortran['stiffness_indices'].ctypes.data_as(intP),
                                    beam.fortran['frame_of_reference_delta'].ctypes.data_as(doubleP),
                                    beam.fortran['rbmass'].ctypes.data_as(doubleP),
                                    beam.fortran['node_master_elem'].ctypes.data_as(intP),
                                    beam.fortran['vdof'].ctypes.data_as(intP),
                                    beam.fortran['fdof'].ctypes.data_as(intP),
                                    ct.byref(xbopts),
                                    tstep.pos.ctypes.data_as(doubleP),
                                    tstep.psi.ctypes.data_as(doubleP),
                                    tstep.steady_applied_forces.ctypes.data_as(doubleP),
                                    tstep.unsteady_applied_forces.ctypes.data_as(doubleP),
                                    tstep.gravity_forces.ctypes.data_as(doubleP),
                                    tstep.quat.ctypes.data_as(doubleP),
                                    tstep.for_vel.ctypes.data_as(doubleP),
                                    tstep.for_acc.ctypes.data_as(doubleP),
                                    tstep.q[-10:].ctypes.data_as(doubleP),
                                    tstep.dqdt[-10:].ctypes.data_as(doubleP),
                                    tstep.dqddt[-10:].ctypes.data_as(doubleP))<|MERGE_RESOLUTION|>--- conflicted
+++ resolved
@@ -84,23 +84,13 @@
     xbopts = Xbopts()
     xbopts.PrintInfo = ct.c_bool(settings['print_info'])
     xbopts.Solution = ct.c_int(112)
-<<<<<<< HEAD
-    xbopts.MaxIterations = settings['max_iterations']
-    xbopts.NumLoadSteps = settings['num_load_steps']
-    xbopts.DeltaCurved = settings['delta_curved']
-    xbopts.MinDelta = settings['min_delta']
-    xbopts.gravity_on = settings['gravity_on']
-    xbopts.gravity = settings['gravity']
-    gravity_vector = settings['gravity_dir']
-=======
     xbopts.MaxIterations = ct.c_int(settings['max_iterations'])
     xbopts.NumLoadSteps = ct.c_int(settings['num_load_steps'])
     xbopts.DeltaCurved = ct.c_double(settings['delta_curved'])
     xbopts.MinDelta = ct.c_double(settings['min_delta'])
     xbopts.gravity_on = ct.c_bool(settings['gravity_on'])
     xbopts.gravity = ct.c_double(settings['gravity'])
-    gravity_vector = np.array([0.0, 0.0, 1.0])
->>>>>>> 2f5d9b9f
+    gravity_vector = settings['gravity_dir']
     gravity_vector = np.dot(beam.timestep_info[ts].cag(), gravity_vector)
     xbopts.gravity_dir_x = ct.c_double(gravity_vector[0])
     xbopts.gravity_dir_y = ct.c_double(gravity_vector[1])
@@ -281,25 +271,14 @@
     xbopts.MaxIterations = ct.c_int(settings['max_iterations'])
     xbopts.NumLoadSteps = ct.c_int(settings['num_load_steps'])
     xbopts.NumGauss = ct.c_int(0)
-<<<<<<< HEAD
-    xbopts.DeltaCurved = settings['delta_curved']
-    xbopts.MinDelta = settings['min_delta']
-    xbopts.NewmarkDamp = settings['newmark_damp']
-    xbopts.gravity_on = settings['gravity_on']
-    xbopts.gravity = settings['gravity']
-    xbopts.gravity_dir_x = ct.c_double(settings['gravity_dir'][0])
-    xbopts.gravity_dir_y = ct.c_double(settings['gravity_dir'][1])
-    xbopts.gravity_dir_z = ct.c_double(settings['gravity_dir'][2])
-=======
     xbopts.DeltaCurved = ct.c_double(settings['delta_curved'])
     xbopts.MinDelta = ct.c_double(settings['min_delta'])
     xbopts.NewmarkDamp = ct.c_double(settings['newmark_damp'])
     xbopts.gravity_on = ct.c_bool(settings['gravity_on'])
     xbopts.gravity = ct.c_double(settings['gravity'])
-    xbopts.gravity_dir_x = ct.c_double(tstep.gravity_vector_inertial[0])
-    xbopts.gravity_dir_y = ct.c_double(tstep.gravity_vector_inertial[1])
-    xbopts.gravity_dir_z = ct.c_double(tstep.gravity_vector_inertial[2])
->>>>>>> 2f5d9b9f
+    xbopts.gravity_dir_x = ct.c_double(settings['gravity_dir'][0])
+    xbopts.gravity_dir_y = ct.c_double(settings['gravity_dir'][1])
+    xbopts.gravity_dir_z = ct.c_double(settings['gravity_dir'][2])
     xbopts.relaxation_factor = settings['relaxation_factor']
 
     # here we only need to set the flags at True, all the forces are follower
@@ -386,27 +365,15 @@
     xbopts.MaxIterations = ct.c_int(settings['max_iterations'])
     xbopts.NumLoadSteps = ct.c_int(settings['num_load_steps'])
     # xbopts.NumGauss = ct.c_int(0)
-<<<<<<< HEAD
-    xbopts.DeltaCurved = settings['delta_curved']
-    xbopts.MinDelta = settings['min_delta']
-    xbopts.NewmarkDamp = settings['newmark_damp']
-    xbopts.gravity_on = settings['gravity_on']
-    xbopts.gravity = settings['gravity']
-    xbopts.gravity_dir_x = ct.c_double(settings['gravity_dir'][0])
-    xbopts.gravity_dir_y = ct.c_double(settings['gravity_dir'][1])
-    xbopts.gravity_dir_z = ct.c_double(settings['gravity_dir'][2])
-    xbopts.relaxation_factor = settings['relaxation_factor']
-=======
     xbopts.DeltaCurved = ct.c_double(settings['delta_curved'])
     xbopts.MinDelta = ct.c_double(settings['min_delta'])
     xbopts.NewmarkDamp = ct.c_double(settings['newmark_damp'])
     xbopts.gravity_on = ct.c_bool(settings['gravity_on'])
     xbopts.gravity = ct.c_double(settings['gravity'])
-    xbopts.gravity_dir_x = ct.c_double(beam.ini_info.gravity_vector_inertial[0])
-    xbopts.gravity_dir_y = ct.c_double(beam.ini_info.gravity_vector_inertial[1])
-    xbopts.gravity_dir_z = ct.c_double(beam.ini_info.gravity_vector_inertial[2])
     xbopts.relaxation_factor = ct.c_double(settings['relaxation_factor'])
->>>>>>> 2f5d9b9f
+    xbopts.gravity_dir_x = ct.c_double(settings['gravity_dir'][0])
+    xbopts.gravity_dir_y = ct.c_double(settings['gravity_dir'][1])
+    xbopts.gravity_dir_z = ct.c_double(settings['gravity_dir'][2])
 
     pos_def_history = np.zeros((n_tsteps.value, beam.num_node, 3), order='F', dtype=ct.c_double)
     pos_dot_def_history = np.zeros((n_tsteps.value, beam.num_node, 3), order='F', dtype=ct.c_double)
@@ -503,20 +470,6 @@
 
     xbopts = Xbopts()
     xbopts.PrintInfo = ct.c_bool(settings['print_info'])
-<<<<<<< HEAD
-    xbopts.MaxIterations = settings['max_iterations']
-    xbopts.NumLoadSteps = settings['num_load_steps']
-    xbopts.DeltaCurved = settings['delta_curved']
-    xbopts.MinDelta = settings['min_delta']
-    xbopts.NewmarkDamp = settings['newmark_damp']
-    xbopts.gravity_on = settings['gravity_on']
-    xbopts.gravity = settings['gravity']
-    xbopts.balancing = settings['balancing']
-    xbopts.gravity_dir_x = ct.c_double(settings['gravity_dir'][0])
-    xbopts.gravity_dir_y = ct.c_double(settings['gravity_dir'][1])
-    xbopts.gravity_dir_z = ct.c_double(settings['gravity_dir'][2])
-    xbopts.relaxation_factor = settings['relaxation_factor']
-=======
     xbopts.MaxIterations = ct.c_int(settings['max_iterations'])
     xbopts.NumLoadSteps = ct.c_int(settings['num_load_steps'])
     xbopts.DeltaCurved = ct.c_double(settings['delta_curved'])
@@ -525,11 +478,10 @@
     xbopts.gravity_on = ct.c_bool(settings['gravity_on'])
     xbopts.gravity = ct.c_double(settings['gravity'])
     xbopts.balancing = ct.c_bool(settings['balancing'])
-    xbopts.gravity_dir_x = ct.c_double(tstep.gravity_vector_inertial[0])
-    xbopts.gravity_dir_y = ct.c_double(tstep.gravity_vector_inertial[1])
-    xbopts.gravity_dir_z = ct.c_double(tstep.gravity_vector_inertial[2])
+    xbopts.gravity_dir_x = ct.c_double(settings['gravity_dir'][0])
+    xbopts.gravity_dir_y = ct.c_double(settings['gravity_dir'][1])
+    xbopts.gravity_dir_z = ct.c_double(settings['gravity_dir'][2])
     xbopts.relaxation_factor = ct.c_double(settings['relaxation_factor'])
->>>>>>> 2f5d9b9f
 
     if dt is None:
         in_dt = ct.c_double(settings['dt'])
@@ -593,18 +545,6 @@
 
     xbopts = Xbopts()
     xbopts.PrintInfo = ct.c_bool(settings['print_info'])
-<<<<<<< HEAD
-    xbopts.MaxIterations = settings['max_iterations']
-    xbopts.NumLoadSteps = settings['num_load_steps']
-    xbopts.DeltaCurved = settings['delta_curved']
-    xbopts.MinDelta = settings['min_delta']
-    xbopts.NewmarkDamp = settings['newmark_damp']
-    xbopts.gravity_on = settings['gravity_on']
-    xbopts.gravity = settings['gravity']
-    xbopts.gravity_dir_x = ct.c_double(settings['gravity_dir'][0])
-    xbopts.gravity_dir_y = ct.c_double(settings['gravity_dir'][1])
-    xbopts.gravity_dir_z = ct.c_double(settings['gravity_dir'][2])
-=======
     xbopts.MaxIterations = ct.c_int(settings['max_iterations'])
     xbopts.NumLoadSteps = ct.c_int(settings['num_load_steps'])
     xbopts.DeltaCurved = ct.c_double(settings['delta_curved'])
@@ -612,10 +552,9 @@
     xbopts.NewmarkDamp = ct.c_double(settings['newmark_damp'])
     xbopts.gravity_on = ct.c_bool(settings['gravity_on'])
     xbopts.gravity = ct.c_double(settings['gravity'])
-    xbopts.gravity_dir_x = ct.c_double(beam.timestep_info[ts].gravity_vector_inertial[0])
-    xbopts.gravity_dir_y = ct.c_double(beam.timestep_info[ts].gravity_vector_inertial[1])
-    xbopts.gravity_dir_z = ct.c_double(beam.timestep_info[ts].gravity_vector_inertial[2])
->>>>>>> 2f5d9b9f
+    xbopts.gravity_dir_x = ct.c_double(settings['gravity_dir'][0])
+    xbopts.gravity_dir_y = ct.c_double(settings['gravity_dir'][1])
+    xbopts.gravity_dir_z = ct.c_double(settings['gravity_dir'][2])
 
     in_dt = ct.c_double(dt)
 
@@ -942,25 +881,14 @@
     xbopts.MaxIterations = ct.c_int(settings['max_iterations'])
     xbopts.NumLoadSteps = ct.c_int(settings['num_load_steps'])
     xbopts.NumGauss = ct.c_int(0)
-<<<<<<< HEAD
-    xbopts.DeltaCurved = settings['delta_curved']
-    xbopts.MinDelta = settings['min_delta']
-    xbopts.NewmarkDamp = settings['newmark_damp']
-    xbopts.gravity_on = settings['gravity_on']
-    xbopts.gravity = settings['gravity']
-    xbopts.gravity_dir_x = ct.c_double(settings['gravity_dir'][0])
-    xbopts.gravity_dir_y = ct.c_double(settings['gravity_dir'][1])
-    xbopts.gravity_dir_z = ct.c_double(settings['gravity_dir'][2])
-=======
     xbopts.DeltaCurved = ct.c_double(settings['delta_curved'])
     xbopts.MinDelta = ct.c_double(settings['min_delta'])
     xbopts.NewmarkDamp = ct.c_double(settings['newmark_damp'])
     xbopts.gravity_on = ct.c_bool(settings['gravity_on'])
     xbopts.gravity = ct.c_double(settings['gravity'])
-    xbopts.gravity_dir_x = ct.c_double(tstep.gravity_vector_inertial[0])
-    xbopts.gravity_dir_y = ct.c_double(tstep.gravity_vector_inertial[1])
-    xbopts.gravity_dir_z = ct.c_double(tstep.gravity_vector_inertial[2])
->>>>>>> 2f5d9b9f
+    xbopts.gravity_dir_x = ct.c_double(settings['gravity_dir'][0])
+    xbopts.gravity_dir_y = ct.c_double(settings['gravity_dir'][1])
+    xbopts.gravity_dir_z = ct.c_double(settings['gravity_dir'][2])
 
     # Initialize matrices
     Mglobal = np.zeros((num_dof, num_dof), dtype=ct.c_double, order='F')
@@ -1057,25 +985,14 @@
     xbopts.MaxIterations = ct.c_int(settings['max_iterations'])
     xbopts.NumLoadSteps = ct.c_int(settings['num_load_steps'])
     xbopts.NumGauss = ct.c_int(0)
-<<<<<<< HEAD
-    xbopts.DeltaCurved = settings['delta_curved']
-    xbopts.MinDelta = settings['min_delta']
-    xbopts.NewmarkDamp = settings['newmark_damp']
-    xbopts.gravity_on = settings['gravity_on']
-    xbopts.gravity = settings['gravity']
-    xbopts.gravity_dir_x = ct.c_double(settings['gravity_dir'][0])
-    xbopts.gravity_dir_y = ct.c_double(settings['gravity_dir'][1])
-    xbopts.gravity_dir_z = ct.c_double(settings['gravity_dir'][2])
-=======
     xbopts.DeltaCurved = ct.c_double(settings['delta_curved'])
     xbopts.MinDelta = ct.c_double(settings['min_delta'])
     xbopts.NewmarkDamp = ct.c_double(settings['newmark_damp'])
     xbopts.gravity_on = ct.c_bool(settings['gravity_on'])
     xbopts.gravity = ct.c_double(settings['gravity'])
-    xbopts.gravity_dir_x = ct.c_double(tstep.gravity_vector_inertial[0])
-    xbopts.gravity_dir_y = ct.c_double(tstep.gravity_vector_inertial[1])
-    xbopts.gravity_dir_z = ct.c_double(tstep.gravity_vector_inertial[2])
->>>>>>> 2f5d9b9f
+    xbopts.gravity_dir_x = ct.c_double(settings['gravity_dir'][0])
+    xbopts.gravity_dir_y = ct.c_double(settings['gravity_dir'][1])
+    xbopts.gravity_dir_z = ct.c_double(settings['gravity_dir'][2])
 
     # Initialize matrices
     Mtotal = np.zeros((num_dof+10, num_dof+10), dtype=ct.c_double, order='F')
@@ -1218,21 +1135,13 @@
     # xbopts.DeltaCurved = settings['delta_curved']
     # xbopts.MinDelta = settings['min_delta']
     # xbopts.NewmarkDamp = settings['newmark_damp']
-<<<<<<< HEAD
-    xbopts.gravity_on = settings['gravity_on']
-    xbopts.gravity = settings['gravity']
+    xbopts.gravity_on = ct.c_bool(settings['gravity_on'])
+    xbopts.gravity = ct.c_double(settings['gravity'])
     gravity_vector = settings['gravity_dir']
     gravity_vector = np.dot(tstep.cag(), gravity_vector)
     xbopts.gravity_dir_x = ct.c_double(gravity_vector[0])
     xbopts.gravity_dir_y = ct.c_double(gravity_vector[1])
     xbopts.gravity_dir_z = ct.c_double(gravity_vector[2])
-=======
-    xbopts.gravity_on = ct.c_bool(settings['gravity_on'])
-    xbopts.gravity = ct.c_double(settings['gravity'])
-    xbopts.gravity_dir_x = ct.c_double(tstep.gravity_vector_inertial[0])
-    xbopts.gravity_dir_y = ct.c_double(tstep.gravity_vector_inertial[1])
-    xbopts.gravity_dir_z = ct.c_double(tstep.gravity_vector_inertial[2])
->>>>>>> 2f5d9b9f
 
     # Initialize matrices
     # Mglobal = np.zeros((num_dof, num_dof), dtype=ct.c_double, order='F')
@@ -1289,19 +1198,6 @@
 
     xbopts = Xbopts()
     xbopts.PrintInfo = ct.c_bool(settings['print_info'])
-<<<<<<< HEAD
-    xbopts.MaxIterations = settings['max_iterations']
-    xbopts.NumLoadSteps = settings['num_load_steps']
-    xbopts.DeltaCurved = settings['delta_curved']
-    xbopts.MinDelta = settings['min_delta']
-    xbopts.NewmarkDamp = settings['newmark_damp']
-    xbopts.gravity_on = settings['gravity_on']
-    xbopts.gravity = settings['gravity']
-    xbopts.balancing = settings['balancing']
-    xbopts.gravity_dir_x = ct.c_double(settings['gravity_dir'][0])
-    xbopts.gravity_dir_y = ct.c_double(settings['gravity_dir'][1])
-    xbopts.gravity_dir_z = ct.c_double(settings['gravity_dir'][2])
-=======
     xbopts.MaxIterations = ct.c_int(settings['max_iterations'])
     xbopts.NumLoadSteps = ct.c_int(settings['num_load_steps'])
     xbopts.DeltaCurved = ct.c_double(settings['delta_curved'])
@@ -1310,10 +1206,9 @@
     xbopts.gravity_on = ct.c_bool(settings['gravity_on'])
     xbopts.gravity = ct.c_double(settings['gravity'])
     xbopts.balancing = ct.c_bool(settings['balancing'])
-    xbopts.gravity_dir_x = ct.c_double(tstep.gravity_vector_inertial[0])
-    xbopts.gravity_dir_y = ct.c_double(tstep.gravity_vector_inertial[1])
-    xbopts.gravity_dir_z = ct.c_double(tstep.gravity_vector_inertial[2])
->>>>>>> 2f5d9b9f
+    xbopts.gravity_dir_x = ct.c_double(settings['gravity_dir'][0])
+    xbopts.gravity_dir_y = ct.c_double(settings['gravity_dir'][1])
+    xbopts.gravity_dir_z = ct.c_double(settings['gravity_dir'][2])
     xbopts.relaxation_factor = settings['relaxation_factor']
 
     if dt is None:
