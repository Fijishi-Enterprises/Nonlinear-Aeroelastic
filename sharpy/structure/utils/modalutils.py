import numpy as np
import sharpy.utils.cout_utils as cout
import sharpy.utils.algebra as algebra
from tvtk.api import tvtk, write_data


def frequency_damping(eigenvalue):
    omega_n = np.abs(eigenvalue)
    omega_d = np.abs(eigenvalue.imag)
    f_n = omega_n / 2 / np.pi
    f_d = omega_d / 2 / np.pi
    if f_d < 1e-8:
        damping_ratio = 1.
        period = np.inf
    else:
        damping_ratio = -eigenvalue.real / omega_n
        period = 1 / f_d

    return omega_n, omega_d, damping_ratio, f_n, f_d, period


class EigenvalueTable(cout.TablePrinter):
    def __init__(self, filename=None):
        super().__init__(7, 12, ['g', 'f', 'f', 'f', 'f', 'f', 'f'], filename)

        self.headers = ['mode', 'eval_real', 'eval_imag', 'freq_n (Hz)', 'freq_d (Hz)',
                        'damping', 'period (s)']

    def print_evals(self, eigenvalues):
        for i in range(len(eigenvalues)):
            omega_n, omega_d, damping_ratio, f_n, f_d, period = frequency_damping(eigenvalues[i])
            self.print_line([i, eigenvalues[i].real, eigenvalues[i].imag, f_n, f_d,
                             damping_ratio, period])


def cg(M, use_euler=False):
    if use_euler:
        Mrr = M[-9:, -9:]
    else:
        Mrr = M[-10:, -10:]
    return -np.array([Mrr[2, 4], Mrr[0, 5], Mrr[1, 3]]) / Mrr[0, 0]


def scale_mode(data, eigenvector, rot_max_deg=15, perc_max=0.15):
    """
    Scales the eigenvector such that:
        1) the maximum change in component of the beam cartesian rotation vector
    is equal to rot_max_deg degrees.
        2) the maximum translational displacement does not exceed perc_max the
    maximum nodal position.

    Warning:
        If the eigenvector is in state-space form, only the first
        half of the eigenvector is scanned for determining the scaling.
    """

    ### initialise
    struct = data.structure
    tsstr = data.structure.timestep_info[data.ts]

    jj = 0  # structural dofs index
    RotMax = 0.0
    RaMax = 0.0
    dRaMax = 0.0

    for node_glob in range(struct.num_node):
        ### detect bc at node (and no. of dofs)
        bc_here = struct.boundary_conditions[node_glob]
        if bc_here == 1:  # clamp
            dofs_here = 0
            continue
        elif bc_here == -1 or bc_here == 0:
            dofs_here = 6
            jj_tra = [jj, jj + 1, jj + 2]
            jj_rot = [jj + 3, jj + 4, jj + 5]
        jj += dofs_here

        # check for max rotation
        RotMaxHere = np.max(np.abs(eigenvector[jj_rot].real))
        if RotMaxHere > RotMax:
            RotMax = RotMaxHere

        # check for maximum position
        RaNorm = np.linalg.norm(tsstr.pos[node_glob, :])
        if RaNorm > RaMax:
            RaMax = RaNorm

        # check for maximum displacement
        dRaNorm = np.linalg.norm(eigenvector[jj_tra].real)
        if dRaNorm > dRaMax:
            dRaMax = dRaNorm

    RotMaxDeg = RotMax * 180 / np.pi

    if RotMaxDeg > 1e-4:
        fact = rot_max_deg / RotMaxDeg
        if dRaMax * fact > perc_max * RaMax:
            fact = perc_max * RaMax / dRaMax
    else:
        fact = perc_max * RaMax / dRaMax
    # correct factor to ensure max disp is perc
    return fact


def get_mode_zeta(data, eigvect):
    """
    Retrieves the UVLM grid nodal displacements associated to the eigenvector ``eigvect``
    """

    ### initialise
    aero = data.aero
    struct = data.structure
    tsaero = data.aero.timestep_info[data.ts]
    tsstr = data.structure.timestep_info[data.ts]

    try:
        num_dof = struct.num_dof.value
    except AttributeError:
        num_dof = struct.num_dof

    eigvect = eigvect[:num_dof]

    zeta_mode = []
    for ss in range(aero.n_surf):
        zeta_mode.append(tsaero.zeta[ss].copy())

    jj = 0  # structural dofs index
    Cga0 = algebra.quat2rotation(tsstr.quat)
    Cag0 = Cga0.T
    for node_glob in range(struct.num_node):

        ### detect bc at node (and no. of dofs)
        bc_here = struct.boundary_conditions[node_glob]
        if bc_here == 1:  # clamp
            dofs_here = 0
            continue
        elif bc_here == -1 or bc_here == 0:
            dofs_here = 6
            jj_tra = [jj, jj + 1, jj + 2]
            jj_rot = [jj + 3, jj + 4, jj + 5]
        jj += dofs_here

        # retrieve element and local index
        ee, node_loc = struct.node_master_elem[node_glob, :]

        # get original position and crv
        Ra0 = tsstr.pos[node_glob, :]
        psi0 = tsstr.psi[ee, node_loc, :]
        Rg0 = np.dot(Cga0, Ra0)
        Cab0 = algebra.crv2rotation(psi0)
        Cbg0 = np.dot(Cab0.T, Cag0)

        # update position and crv of mode
        Ra = tsstr.pos[node_glob, :] + eigvect[jj_tra]
        psi = tsstr.psi[ee, node_loc, :] + eigvect[jj_rot]
        Rg = np.dot(Cga0, Ra)
        Cab = algebra.crv2rotation(psi)
        Cbg = np.dot(Cab.T, Cag0)

        ### str -> aero mapping
        # some nodes may be linked to multiple surfaces...
        for str2aero_here in aero.struct2aero_mapping[node_glob]:

            # detect surface/span-wise coordinate (ss,nn)
            nn, ss = str2aero_here['i_n'], str2aero_here['i_surf']
            # print('%.2d,%.2d'%(nn,ss))

            # surface panelling
            M = aero.aero_dimensions[ss][0]
            N = aero.aero_dimensions[ss][1]

            for mm in range(M + 1):
                # get position of vertex in B FoR
                zetag0 = tsaero.zeta[ss][:, mm, nn]  # in G FoR, w.r.t. origin A-G
                Xb = np.dot(Cbg0, zetag0 - Rg0)  # in B FoR, w.r.t. origin B

                # update vertex position
                zeta_mode[ss][:, mm, nn] = Rg + np.dot(np.dot(Cga0, Cab), Xb)

    return zeta_mode


def write_zeta_vtk(zeta, zeta_ref, filename_root):
    """
    Given a list of arrays representing the coordinates of a set of n_surf UVLM
    lattices and organised as:
        zeta[n_surf][3,M+1,N=1]
    this function writes a vtk for each of the n_surf surfaces.

    Args:
        zeta (np.array): lattice coordinates to plot
        zeta_ref (np.array): reference lattice used to compute the magnitude of displacements
        filename_root (str): initial part of filename (full path) without file extension (.vtk)
    """

    for i_surf in range(len(zeta)):

        filename = filename_root + "_%02u.vtu" % (i_surf,)
        _, M, N = zeta[i_surf].shape

        M -= 1
        N -= 1
        point_data_dim = (M + 1) * (N + 1)
        panel_data_dim = M * N

        coords = np.zeros((point_data_dim, 3))
        conn = []
        panel_id = np.zeros((panel_data_dim,), dtype=int)
        panel_surf_id = np.zeros((panel_data_dim,), dtype=int)
        point_struct_id = np.zeros((point_data_dim,), dtype=int)
        point_struct_mag = np.zeros((point_data_dim,), dtype=float)

        counter = -1
        # coordinates of corners
        for i_n in range(N + 1):
            for i_m in range(M + 1):
                counter += 1
                coords[counter, :] = zeta[i_surf][:, i_m, i_n]

        counter = -1
        node_counter = -1
        for i_n in range(N + 1):
            # global_counter = aero.aero2struct_mapping[i_surf][i_n]
            for i_m in range(M + 1):
                node_counter += 1
                # point data
                # point_struct_id[node_counter]=global_counter
                point_struct_mag[node_counter] = \
                    np.linalg.norm(zeta[i_surf][:, i_m, i_n] \
                                   - zeta_ref[i_surf][:, i_m, i_n])

                if i_n < N and i_m < M:
                    counter += 1
                else:
                    continue

                conn.append([node_counter + 0,
                             node_counter + 1,
                             node_counter + M + 2,
                             node_counter + M + 1])
                # cell data
                panel_id[counter] = counter
                panel_surf_id[counter] = i_surf

        ug = tvtk.UnstructuredGrid(points=coords)
        ug.set_cells(tvtk.Quad().cell_type, conn)
        ug.cell_data.scalars = panel_id
        ug.cell_data.scalars.name = 'panel_n_id'
        ug.cell_data.add_array(panel_surf_id)
        ug.cell_data.get_array(1).name = 'panel_surface_id'

        ug.point_data.scalars = np.arange(0, coords.shape[0])
        ug.point_data.scalars.name = 'n_id'
        # ug.point_data.add_array(point_struct_id)
        # ug.point_data.get_array(1).name = 'point_struct_id'
        ug.point_data.add_array(point_struct_mag)
        ug.point_data.get_array(1).name = 'point_displacement_magnitude'

        write_data(ug, filename)


def write_modes_vtk(data, eigenvectors, NumLambda, filename_root,
                    rot_max_deg=15., perc_max=0.15, ts=-1):
    """
    Writes a vtk file for each of the first ``NumLambda`` eigenvectors. When these
    are associated to the state-space form of the structural equations, only
    the displacement field is saved.
    """

    ### initialise
    aero = data.aero
    struct = data.structure
    tsaero = data.aero.timestep_info[ts]
    tsstr = data.structure.timestep_info[ts]

    num_dof = struct.num_dof.value
    eigenvectors = eigenvectors[:num_dof, :]

    # Check whether rigid body motion is selected
    # Skip rigid body modes
    if data.settings['Modal']['rigid_body_modes']:
        num_rigid_body = 10
    else:
        num_rigid_body = 0

    for mode in range(num_rigid_body, NumLambda - num_rigid_body):
        # scale eigenvector
        eigvec = eigenvectors[:num_dof, mode]
        fact = scale_mode(data, eigvec, rot_max_deg, perc_max)
        eigvec = eigvec * fact
        zeta_mode = get_mode_zeta(data, eigvec)
        write_zeta_vtk(zeta_mode, tsaero.zeta, filename_root + "_%06u" % (mode,))


def free_modes_principal_axes(phi, mass_matrix, use_euler=False, **kwargs):
    """
    Transforms the rigid body modes defined at with the A frame as reference to the centre of mass position and aligned
    with the principal axes of inertia.

    Args:
        phi (np.array): Eigenvectors defined at the ``A`` frame.
        mass_matrix (np.array): System mass matrix
        use_euler (bool): Use Euler rotation parametrisation rather than quaternions.

    Keyword Args:
        return_transform (bool): Return tuple containing transformed modes and the transformation from the ``A`` frame
          to the ``P`` frame.

    Returns:
        np.array: Mass normalised modes with rigid modes defined at the centre of gravity and aligned with the
          principal axes of inertia.

    References:
        Marc Artola, 2020
    """
    if use_euler:
        num_rigid_modes = 9
    else:
        num_rigid_modes = 10

    r_cg = cg(mass_matrix, use_euler)  # centre of gravity
    mrr = mass_matrix[-num_rigid_modes:-num_rigid_modes + 6, -num_rigid_modes:-num_rigid_modes + 6]
    m = mrr[0, 0]  # mass

    # principal axes of inertia matrix and transformation matrix
    j_cm, t_rb = principal_axes_inertia(mrr[-3:, -3:], r_cg, m)

    # rigid body mass matrix about CM and inertia in principal axes
    m_cm = np.eye(6) * m
    m_cm[-3:, -3:] = np.diag(j_cm)

    # rigid body modes about CG - mass normalised
    rb_cm = np.eye(6)
    rb_cm /= np.sqrt(np.diag(rb_cm.T.dot(m_cm.dot(rb_cm))))

    # transform to A frame reference position
    trb_diag = np.zeros((6, 6))  # matrix with (t_rb, t_rb) in the diagonal
    trb_diag[:3, :3] = t_rb
    trb_diag[-3:, -3:] = t_rb
    rb_a = np.block([[np.eye(3), algebra.skew(r_cg)], [np.zeros((3, 3)), np.eye(3)]]).dot(trb_diag.dot(rb_cm))

    phit = np.block([np.zeros((phi.shape[0], num_rigid_modes)), phi[:, num_rigid_modes:]])
    phit[-num_rigid_modes:-num_rigid_modes + 6, :6] = rb_a

    phit[-num_rigid_modes + 6:, 6:num_rigid_modes] = np.eye(num_rigid_modes - 6)  # euler or quaternion modes

    if kwargs.get('return_transform', False):
        return phit, t_rb, np.block([[np.eye(3), algebra.skew(r_cg)], [np.zeros((3, 3)), np.eye(3)]]).dot(trb_diag)
    else:
        return phit


def principal_axes_inertia(j_a, r_cg, m):
    r"""
    Transform the inertia tensor :math:`\boldsymbol{j}_a` defined about the ``A`` frame of reference to the centre of
    gravity and aligned with the principal axes of inertia.

    The inertia tensor about the centre of gravity is obtained using the parallel axes theorem

    .. math:: \boldsymbol{j}_{cm}  = \boldsymbol{j}_a + \tilde{r}_{cg}\tilde{r}_{cg}m

    and rotated such that it is aligned with its eigenvectors and thus represents the inertia tensor about the principal
    axes of inertia

    .. math:: \boldsymbol{j}_p = T_{pa}^\top \boldsymbol{j}_{cm} T^{pa}

    where :math:`T^{pa}` is the transformation matrix from the ``A`` frame to the principal axes ``P`` frame.

    Args:
        j_a (np.array): Inertia tensor defined about the ``A`` frame.
        r_cg (np.array): Centre of gravity position defined in ``A`` coordinates.
        m (float): Mass.

    Returns:
        tuple: Containing :math:`\boldsymbol{j}_p` and :math:`T^{pa}`

    """

    j_p, t_pa = np.linalg.eig(j_a + algebra.multiply_matrices(algebra.skew(r_cg), algebra.skew(r_cg)) * m)

    t_pa, j_p = order_eigenvectors(t_pa, j_p)

    return j_p, t_pa


def mode_sign_convention(bocos, eigenvectors, rigid_body_motion=False, use_euler=False):
    """
    When comparing against different cases, it is important that the modes share a common sign convention.

    In this case, modes will be arranged such that the z-coordinate of the first free end is positive.

    If the z-coordinate is 0, then the y-coordinate is forced to be positive, then x, followed by the CRV in y, x and z.

    Returns:
        np.ndarray: Eigenvectors following the aforementioned sign convention.
    """

    if use_euler:
        num_rigid_modes = 9
    else:
        num_rigid_modes = 10

    if rigid_body_motion:
        eigenvectors = order_rigid_body_modes(eigenvectors, use_euler)

        # A frame reference
        z_coord = -num_rigid_modes + 2
        y_coord = -num_rigid_modes + 1
        x_coord = -num_rigid_modes + 0
        mz_coord = -num_rigid_modes + 5
        my_coord = -num_rigid_modes + 4
        mx_coord = -num_rigid_modes + 3
    else:
        first_free_end_node = np.where(bocos == -1)[0][0]

        z_coord = 6 * (first_free_end_node - 1) + 2
        y_coord = 6 * (first_free_end_node - 1) + 1
        x_coord = 6 * (first_free_end_node - 1) + 0
        my_coord = 6 * (first_free_end_node - 1) + 4
        mz_coord = 6 * (first_free_end_node - 1) + 5
        mx_coord = 6 * (first_free_end_node - 1) + 3

    for i in range(0, eigenvectors.shape[1]):
        if np.abs(eigenvectors[z_coord, i]) > 1e-8:
            eigenvectors[:, i] = np.sign(eigenvectors[z_coord, i]) * eigenvectors[:, i]

        elif np.abs(eigenvectors[y_coord, i]) > 1e-8:
            eigenvectors[:, i] = np.sign(eigenvectors[y_coord, i]) * eigenvectors[:, i]

        elif np.abs(eigenvectors[x_coord, i]) > 1e-8:
            eigenvectors[:, i] = np.sign(eigenvectors[x_coord, i]) * eigenvectors[:, i]

        elif np.abs(eigenvectors[my_coord, i]) > 1e-8:
            eigenvectors[:, i] = np.sign(eigenvectors[my_coord, i]) * eigenvectors[:, i]

        elif np.abs(eigenvectors[mx_coord, i]) > 1e-8:
            eigenvectors[:, i] = np.sign(eigenvectors[mx_coord, i]) * eigenvectors[:, i]

        elif np.abs(eigenvectors[mz_coord, i]) > 1e-8:
            eigenvectors[:, i] = np.sign(eigenvectors[mz_coord, i]) * eigenvectors[:, i]

        else:
            if rigid_body_motion:
                if not np.max(np.abs(eigenvectors[-num_rigid_modes+6:, i])) == 1.0: # orientation mode, either euler/quat
                    cout.cout_wrap('Implementing mode sign convention. Mode {:g} component at the A frame is 0.'.format(i), 3)
            else:
                # cout.cout_wrap('Mode component at the first free end (node {:g}) is 0.'.format(first_free_end_node), 3)

                # this will be the case for symmetric clamped structures, where modes will be present for the left and
                # right wings. Method should be called again when symmetric modes are removed.
                pass

    return eigenvectors


def order_rigid_body_modes(eigenvectors, use_euler):

    if use_euler:
        num_rigid_modes = 9
    else:
        num_rigid_modes = 10

    phi_rr = np.zeros((num_rigid_modes, num_rigid_modes))
    num_node = eigenvectors.shape[0]

    for i in range(num_rigid_modes):
        index_max_node = np.where(eigenvectors[:, i] == np.max(eigenvectors[:, i]))[0][0]
        index_mode = num_rigid_modes - (num_node - index_max_node)
        phi_rr[:, index_mode] = eigenvectors[-num_rigid_modes:, i]

    eigenvectors[-num_rigid_modes:, :num_rigid_modes] = phi_rr

    return eigenvectors


def order_eigenvectors(eigenvectors, eigenvalues):
    ordered_eigenvectors = np.zeros_like(eigenvectors)
    new_order = []
    for i in range(eigenvectors.shape[1]):
        index_max_node = np.where(np.abs(eigenvectors[:, i]) == np.max(np.abs(eigenvectors[:, i])))[0][0]
        ordered_eigenvectors[:, index_max_node] = eigenvectors[:, i] * np.sign(eigenvectors[index_max_node, i])
        new_order.append(index_max_node)

    try:
        eigenvalues.shape[1]
    except IndexError:
        new_eigenvalues = eigenvalues[new_order]
    else:
        new_eigenvalues = eigenvalues[:, new_order]

    return ordered_eigenvectors, new_eigenvalues


def scale_mass_normalised_modes(eigenvectors, mass_matrix):
    r"""
    Scales eigenvector matrix such that the modes are mass normalised:

    .. math:: \phi^\top\boldsymbol{M}\phi = \boldsymbol{I}

    and

    .. math:: \phi^\top\boldsymbol{K}\phi = \mathrm{diag}(\omega^2)

    Args:
        eigenvectors (np.array): Eigenvector matrix.
        mass_matrix (np.array): Mass matrix.

    Returns:
        np.array: Mass-normalised eigenvectors.
    """
    # mass normalise (diagonalises M and K)
    dfact = np.diag(np.dot(eigenvectors.T, np.dot(mass_matrix, eigenvectors)))
    eigenvectors = (1./np.sqrt(dfact))*eigenvectors

    return eigenvectors


def assert_orthogonal_eigenvectors(u, v, decimal, raise_error=False):
    """
    Checks orthogonality between eigenvectors

    Args:
        u (np.ndarray): Eigenvector 1.
        v (np.ndarray): Eigenvector 2.
        decimal (int): Number of decimal points to compare
        raise_error (bool): Raise an error or print a warning

    Raises:
        AssertionError: if ``raise_error == True`` it raises an error.

    """
    try:
        np.testing.assert_almost_equal(u.dot(v), 0, decimal=decimal,
                                       err_msg='Eigenvectors not orthogonal')  # random eigenvector to test orthonality
    except AssertionError as e:
        if raise_error:
            raise e
        else:
            cout.cout_wrap('Eigenvectors not orthogonal', 3)


def assert_modes_mass_normalised(phi, m, tolerance, raise_error=False):
    """
    Asserts the eigenvectors result in an identity modal mass matrix.

    Args:
        phi (np.ndarray): Eigenvector matrix
        m (np.ndarray): Mass matrix
        tolerance (float): Absolute tolerance.
        raise_error (bool): Raise ``AssertionError`` if modes not mass normalised.

    Returns:
        AssertionError: if ``raise_error == True`` it raises an error.

    """
    modal_mass = phi.T.dot(m.dot(phi))

    try:
        np.testing.assert_allclose(modal_mass - np.eye(modal_mass.shape[0]), np.zeros_like(modal_mass),
                                   atol=tolerance, err_msg='Eigenvectors are not mass normalised')
    except AssertionError as e:
        if raise_error:
            raise e
        else:
<<<<<<< HEAD
            cout.cout_wrap('Eigenvectors are not mass normalised', 3)


def modes_to_cg_ref(phi, M, rigid_body_motion=False, use_euler=False):
    r"""

    Returns the rigid body modes defined with respect to the centre of gravity

    The transformation from the modes defined at the FoR A origin, :math:`\boldsymbol{\Phi}`, to the modes defined
    using the centre of gravity as a reference is


    .. math:: \boldsymbol{\Phi}_{rr,CG}|_{TRA} = \boldsymbol{\Phi}_{RR}|_{TRA} + \tilde{\mathbf{r}}_{CG}
        \boldsymbol{\Phi}_{RR}|_{ROT}

    .. math:: \boldsymbol{\Phi}_{rr,CG}|_{ROT} = \boldsymbol{\Phi}_{RR}|_{ROT}

    Returns:
        (np.array): Transformed eigenvectors
    """
    # if not rigid_body_motion:
    #     return phi
    # NG - 26/7/19 This is the transformation being performed by K_vec
    # Leaving this here for now in case it becomes necessary
    # .. math:: \boldsymbol{\Phi}_{ss,CG}|_{TRA} = \boldsymbol{\Phi}_{SS}|_{TRA} +\boldsymbol{\Phi}_{RS}|_{TRA}  -
    # \tilde{\mathbf{r}}_{A}\boldsymbol{\Phi}_{RS}|_{ROT}
    #
    # .. math:: \boldsymbol{\Phi}_{ss,CG}|_{ROT} = \boldsymbol{\Phi}_{SS}|_{ROT}
    # + (\mathbf{T}(\boldsymbol{\Psi})^\top)^{-1}\boldsymbol{\Phi}_{RS}|_{ROT}
    # pos = self.data.structure.timestep_info[self.data.ts].pos
    r_cg = cg(M)

    # jj = 0
    K_vec = np.zeros((phi.shape[0], phi.shape[0]))

    # jj_for_vel = range(self.data.structure.num_dof.value, self.data.structure.num_dof.value + 3)
    # jj_for_rot = range(self.data.structure.num_dof.value + 3, self.data.structure.num_dof.value + 6)

    # for node_glob in range(self.data.structure.num_node):
    #     ### detect bc at node (and no. of dofs)
    #     bc_here = self.data.structure.boundary_conditions[node_glob]
    #
    #     if bc_here == 1:  # clamp (only rigid-body)
    #         dofs_here = 0
    #         jj_tra, jj_rot = [], []
    #         continue
    #
    #     elif bc_here == -1 or bc_here == 0:  # (rigid+flex body)
    #         dofs_here = 6
    #         jj_tra = 6 * self.data.structure.vdof[node_glob] + np.array([0, 1, 2], dtype=int)
    #         jj_rot = 6 * self.data.structure.vdof[node_glob] + np.array([3, 4, 5], dtype=int)
    #     # jj_tra=[jj  ,jj+1,jj+2]
    #     # jj_rot=[jj+3,jj+4,jj+5]
    #     else:
    #         raise NameError('Invalid boundary condition (%d) at node %d!' \
    #                         % (bc_here, node_glob))
    #
    #     jj += dofs_here
    #
    #     ee, node_loc = self.data.structure.node_master_elem[node_glob, :]
    #     psi = self.data.structure.timestep_info[self.data.ts].psi[ee, node_loc, :]
    #
    #     Ra = pos[node_glob, :]  # in A FoR with respect to G
    #
    #     K_vec[np.ix_(jj_tra, jj_tra)] += np.eye(3)
    #     K_vec[np.ix_(jj_tra, jj_for_vel)] += np.eye(3)
    #     K_vec[np.ix_(jj_tra, jj_for_rot)] -= algebra.skew(Ra)
    #
    #     K_vec[np.ix_(jj_rot, jj_rot)] += np.eye(3)
    #     K_vec[np.ix_(jj_rot, jj_for_rot)] += np.linalg.inv(algebra.crv2tan(psi).T)
    # NG - 26/7/19 - Transformation of the rigid part of the elastic modes ended up not being necessary but leaving
    # here in case it becomes useful in the future (using K_vec)

    # Rigid-Rigid modes transform
    if use_euler:
        num_rig_dof = 9
    else:
        num_rig_dof = 10
    Krr = np.eye(num_rig_dof)
    Krr[np.ix_([0, 1, 2], [3, 4, 5])] += algebra.skew(r_cg)

    # Assemble transformed modes
    phirr = Krr.dot(phi[-num_rig_dof:, :num_rig_dof])
    # phiss = K_vec.dot(phi[:, 10:])

    # Get rigid body modes to be positive in translation and rotation
    for i in range(num_rig_dof):
        ind = np.argmax(np.abs(phirr[:, i]))
        phirr[:, i] = np.sign(phirr[ind, i]) * phirr[:, i]

    phit = np.block([np.zeros((phi.shape[0], num_rig_dof)), phi[:, num_rig_dof:]])
    phit[-num_rig_dof:, :num_rig_dof] = phirr

    return phit
=======
            cout.cout_wrap('Eigenvectors are not mass normalised', 3)
>>>>>>> 2f5d9b9f
<|MERGE_RESOLUTION|>--- conflicted
+++ resolved
@@ -562,101 +562,4 @@
         if raise_error:
             raise e
         else:
-<<<<<<< HEAD
-            cout.cout_wrap('Eigenvectors are not mass normalised', 3)
-
-
-def modes_to_cg_ref(phi, M, rigid_body_motion=False, use_euler=False):
-    r"""
-
-    Returns the rigid body modes defined with respect to the centre of gravity
-
-    The transformation from the modes defined at the FoR A origin, :math:`\boldsymbol{\Phi}`, to the modes defined
-    using the centre of gravity as a reference is
-
-
-    .. math:: \boldsymbol{\Phi}_{rr,CG}|_{TRA} = \boldsymbol{\Phi}_{RR}|_{TRA} + \tilde{\mathbf{r}}_{CG}
-        \boldsymbol{\Phi}_{RR}|_{ROT}
-
-    .. math:: \boldsymbol{\Phi}_{rr,CG}|_{ROT} = \boldsymbol{\Phi}_{RR}|_{ROT}
-
-    Returns:
-        (np.array): Transformed eigenvectors
-    """
-    # if not rigid_body_motion:
-    #     return phi
-    # NG - 26/7/19 This is the transformation being performed by K_vec
-    # Leaving this here for now in case it becomes necessary
-    # .. math:: \boldsymbol{\Phi}_{ss,CG}|_{TRA} = \boldsymbol{\Phi}_{SS}|_{TRA} +\boldsymbol{\Phi}_{RS}|_{TRA}  -
-    # \tilde{\mathbf{r}}_{A}\boldsymbol{\Phi}_{RS}|_{ROT}
-    #
-    # .. math:: \boldsymbol{\Phi}_{ss,CG}|_{ROT} = \boldsymbol{\Phi}_{SS}|_{ROT}
-    # + (\mathbf{T}(\boldsymbol{\Psi})^\top)^{-1}\boldsymbol{\Phi}_{RS}|_{ROT}
-    # pos = self.data.structure.timestep_info[self.data.ts].pos
-    r_cg = cg(M)
-
-    # jj = 0
-    K_vec = np.zeros((phi.shape[0], phi.shape[0]))
-
-    # jj_for_vel = range(self.data.structure.num_dof.value, self.data.structure.num_dof.value + 3)
-    # jj_for_rot = range(self.data.structure.num_dof.value + 3, self.data.structure.num_dof.value + 6)
-
-    # for node_glob in range(self.data.structure.num_node):
-    #     ### detect bc at node (and no. of dofs)
-    #     bc_here = self.data.structure.boundary_conditions[node_glob]
-    #
-    #     if bc_here == 1:  # clamp (only rigid-body)
-    #         dofs_here = 0
-    #         jj_tra, jj_rot = [], []
-    #         continue
-    #
-    #     elif bc_here == -1 or bc_here == 0:  # (rigid+flex body)
-    #         dofs_here = 6
-    #         jj_tra = 6 * self.data.structure.vdof[node_glob] + np.array([0, 1, 2], dtype=int)
-    #         jj_rot = 6 * self.data.structure.vdof[node_glob] + np.array([3, 4, 5], dtype=int)
-    #     # jj_tra=[jj  ,jj+1,jj+2]
-    #     # jj_rot=[jj+3,jj+4,jj+5]
-    #     else:
-    #         raise NameError('Invalid boundary condition (%d) at node %d!' \
-    #                         % (bc_here, node_glob))
-    #
-    #     jj += dofs_here
-    #
-    #     ee, node_loc = self.data.structure.node_master_elem[node_glob, :]
-    #     psi = self.data.structure.timestep_info[self.data.ts].psi[ee, node_loc, :]
-    #
-    #     Ra = pos[node_glob, :]  # in A FoR with respect to G
-    #
-    #     K_vec[np.ix_(jj_tra, jj_tra)] += np.eye(3)
-    #     K_vec[np.ix_(jj_tra, jj_for_vel)] += np.eye(3)
-    #     K_vec[np.ix_(jj_tra, jj_for_rot)] -= algebra.skew(Ra)
-    #
-    #     K_vec[np.ix_(jj_rot, jj_rot)] += np.eye(3)
-    #     K_vec[np.ix_(jj_rot, jj_for_rot)] += np.linalg.inv(algebra.crv2tan(psi).T)
-    # NG - 26/7/19 - Transformation of the rigid part of the elastic modes ended up not being necessary but leaving
-    # here in case it becomes useful in the future (using K_vec)
-
-    # Rigid-Rigid modes transform
-    if use_euler:
-        num_rig_dof = 9
-    else:
-        num_rig_dof = 10
-    Krr = np.eye(num_rig_dof)
-    Krr[np.ix_([0, 1, 2], [3, 4, 5])] += algebra.skew(r_cg)
-
-    # Assemble transformed modes
-    phirr = Krr.dot(phi[-num_rig_dof:, :num_rig_dof])
-    # phiss = K_vec.dot(phi[:, 10:])
-
-    # Get rigid body modes to be positive in translation and rotation
-    for i in range(num_rig_dof):
-        ind = np.argmax(np.abs(phirr[:, i]))
-        phirr[:, i] = np.sign(phirr[ind, i]) * phirr[:, i]
-
-    phit = np.block([np.zeros((phi.shape[0], num_rig_dof)), phi[:, num_rig_dof:]])
-    phit[-num_rig_dof:, :num_rig_dof] = phirr
-
-    return phit
-=======
-            cout.cout_wrap('Eigenvectors are not mass normalised', 3)
->>>>>>> 2f5d9b9f
+            cout.cout_wrap('Eigenvectors are not mass normalised', 3)