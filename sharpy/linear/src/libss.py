--- conflicted
+++ resolved
@@ -58,12 +58,9 @@
 import scipy.signal as scsig
 import scipy.linalg as scalg
 from sharpy.linear.utils.ss_interface import LinearVector, StateVariable, InputVariable, OutputVariable
-<<<<<<< HEAD
-=======
 import scipy.interpolate as scint
 import h5py
 import sharpy.utils.h5utils as h5utils
->>>>>>> 190d53fa
 
 # dependency
 import sharpy.linear.src.libsparse as libsp
@@ -99,11 +96,6 @@
         self.D = D
         self.dt = dt
         self.check_types()
-
-        # vector variable tracking
-        self._input_variables = None  # type: LinearVector
-        self._state_variables = None
-        self._output_variables = None
 
         # vector variable tracking
         self._input_variables = None  # type: LinearVector
@@ -220,6 +212,348 @@
 
         return str_out
 
+    def check_types(self):
+        assert type(self.A) in libsp.SupportedTypes, \
+            'Type of A matrix (%s) not supported' % type(self.A)
+        assert type(self.B) in libsp.SupportedTypes, \
+            'Type of B matrix (%s) not supported' % type(self.B)
+        assert type(self.C) in libsp.SupportedTypes, \
+            'Type of C matrix (%s) not supported' % type(self.C)
+        assert type(self.D) in libsp.SupportedTypes, \
+            'Type of D matrix (%s) not supported' % type(self.D)
+
+    def get_mats(self):
+        return self.A, self.B, self.C, self.D
+
+    def freqresp(self, wv):
+        """
+        Calculate frequency response over frequencies wv
+
+        Note: this wraps frequency response function.
+        """
+        dlti = True
+        if self.dt is None:
+            dlti = False
+        return freqresp(self, wv, dlti=dlti)
+
+    def addGain(self, K, where):
+        """
+        Projects input u or output y the state-space system through the gain
+        matrix K. The input 'where' determines whether inputs or outputs are
+        projected as:
+            - where='in': inputs are projected such that:
+                u_new -> u=K*u_new -> SS -> y  => u_new -> SSnew -> y
+            - where='out': outputs are projected such that:
+                 u -> SS -> y -> y_new=K*y => u -> SSnew -> ynew
+
+        Args:
+            K (np.array or Gain): gain matrix or Gain object
+            where (str): ``in`` or ``out``
+
+        Warning:
+            This is not a wrapper of the addGain method in this module, as
+            the state-space matrices are directly overwritten.
+        """
+
+        assert where in ['in', 'out'], \
+            'Specify whether gains are added to input or output'
+
+        with_vars = False
+        if isinstance(K, Gain):
+            gain = K
+            K = K.value
+            with_vars = True
+
+        if where == 'in':
+            self.B = libsp.dot(self.B, K)
+            self.D = libsp.dot(self.D, K)
+            if with_vars:
+                self._input_variables = gain.input_variables
+
+        if where == 'out':
+            self.C = libsp.dot(K, self.C)
+            self.D = libsp.dot(K, self.D)
+            if with_vars:
+                self._output_variables = gain.output_variables
+
+    def scale(self, input_scal=1., output_scal=1., state_scal=1.):
+        """
+        Given a state-space system, scales the equations such that the original
+        state, input and output, (x, u and y), are substituted by
+            xad=x/state_scal
+            uad=u/input_scal
+            yad=y/output_scal
+        The entries input_scal/output_scal/state_scal can be:
+            - floats: in this case all input/output are scaled by the same value
+            - lists/arrays of length Nin/Nout: in this case each dof will be scaled
+            by a different factor
+
+        If the original system has form:
+            xnew=A*x+B*u
+            y=C*x+D*u
+        the transformation is such that:
+            xnew=A*x+(B*uref/xref)*uad
+            yad=1/yref( C*xref*x+D*uref*uad )
+        """
+        scale_SS(self, input_scal, output_scal, state_scal, byref=True)
+
+    def project(self, wt, v):
+        """
+        Given 2 transformation matrices, ``(WT, V)`` of shapes ``(Nk, self.states)`` and
+        ``(self.states, Nk)`` respectively, this routine projects the state space
+        model states according to:
+
+
+        .. math::
+            Anew = WT A V \\
+            Bnew = WT B \\
+            Cnew = C V \\
+            Dnew = D \\
+
+        The projected model has the same number of inputs/outputs as the original
+        one, but Nk states.
+
+        Args:
+            wt (Gain or np.ndarray): Left projection matrix
+            v (Gain or np.ndarray): Righty projection matrix
+        """
+        if isinstance(wt, Gain) and isinstance(v, Gain):
+            self.A = libsp.dot(wt.value, libsp.dot(self.A, v.value))
+            self.B = libsp.dot(wt.value, self.B)
+            self.C = libsp.dot(self.C, v.value)
+            self.state_variables = LinearVector.transform(v.input_variables, to_type=StateVariable)
+        else:
+            self.A = libsp.dot(wt, libsp.dot(self.A, v))
+            self.B = libsp.dot(wt, self.B)
+            self.C = libsp.dot(self.C, v)
+
+    def truncate(self, N):
+        """ Retains only the first N states. """
+
+        assert N > 0 and N <= self.states, 'N must be in [1,self.states]'
+
+        self.A = self.A[:N, :N]
+        self.B = self.B[:N, :]
+        self.C = self.C[:, :N]
+        # self.states = N  # No need to update, states is now a property. NG 26/3/19
+
+    def max_eig(self):
+        """
+        Returns most unstable eigenvalue
+        """
+
+        ev = np.linalg.eigvals(self.A)
+
+        if self.dt is None:
+            return np.max(ev.real)
+        else:
+            return np.max(np.abs(ev))
+
+    def eigvals(self):
+        """
+        Returns:
+            np.ndarray: Eigenvalues of the system
+
+        """
+        if self.dt:
+            return eigvals(self.A, dlti=True)
+        else:
+            return eigvals(self.A, dlti=False)
+
+    def disc2cont(self):
+        r"""
+        Transform a discrete time system to a continuous time system using a bilinear (Tustin) transformation.
+
+        Wrapper of :func:`~sharpy.linear.src.libss.disc2cont`
+
+        """
+        if self.dt:
+            self = disc2cont(self)
+
+    def retain_inout_channels(self, retain_channels, where):
+        """
+        Retain selected input or output channels only.
+
+        Args:
+            retain_channels (list): List of channels to retain
+            where (str): ``in`` or ``out`` for input/output channels
+        """
+        retain_inout_channels(self, retain_channels, where)
+
+    def summary(self):
+        msg = 'State-space system\nStates: %g\nInputs: %g\nOutputs: %g\n' % (self.states, self.inputs, self.outputs)
+        return msg
+
+    def transfer_function_evaluation(self, s):
+        r"""
+        Returns the transfer function of the system evaluated at :math:`s\in\mathbb{C}`.
+
+        Args:
+            s (complex): Point in the complex plane at which to evaluate the transfer function.
+
+        Returns:
+            np.ndarray: Transfer function evaluated at :math:`s`.
+        """
+        a, b, c, d = self.get_mats()
+
+        n = a.shape[0]
+
+        return c.dot(scalg.inv(s * np.eye(n) - a)).dot(b) + d
+
+    def save(self, path):
+        """Save state-space object to h5 file"""
+        with h5py.File(path, 'w') as f:
+            f.create_dataset('a', data=self.A)
+            f.create_dataset('b', data=self.B)
+            f.create_dataset('c', data=self.C)
+            f.create_dataset('d', data=self.D)
+            if self.dt:
+                f.create_dataset('dt', data=self.dt)
+
+            if self.input_variables is not None:
+                self.input_variables.add_to_h5_file(f)
+                self.output_variables.add_to_h5_file(f)
+                self.state_variables.add_to_h5_file(f)
+
+    @classmethod
+    def load_from_h5(cls, h5_file_name):
+        """
+        Loads a state-space object from an h5 file, including variable information
+
+        Args:
+            h5_file_name (str): Path to file
+
+        Returns:
+            StateSpace: loaded state-space from file
+        """
+
+        with h5py.File(h5_file_name, 'r') as f:
+            data_dict = h5utils.load_h5_in_dict(f)
+
+        new_ss = cls(data_dict['a'],
+                     data_dict['b'],
+                     data_dict['c'],
+                     data_dict['d'],
+                     dt=data_dict.get('dt'))
+
+        input_variables = data_dict.get('InputVariable')
+        if input_variables is not None:
+            new_ss.input_variables = LinearVector.load_from_h5_file('InputVariable',
+                                                                    data_dict['InputVariable'])
+            new_ss.output_variables = LinearVector.load_from_h5_file('OutputVariable',
+                                                                     data_dict['OutputVariable'])
+            new_ss.state_variables = LinearVector.load_from_h5_file('StateVariable',
+                                                                    data_dict['StateVariable'])
+
+            return new_ss
+        else:
+            return new_ss
+
+    def remove_inputs(self, *input_remove_list):
+        """
+        Removes inputs through their variable names.
+
+        Needs that the ``StateSpace`` attribute ``input_variables`` is defined.
+
+        Args:
+            input_remove_list (list(str)): List of inputs to remove
+
+        """
+        if self.input_variables is None:
+            raise AttributeError('No input variables have been defined for the current state-space object. Define '
+                                 'some variables prior to using the remove_inputs() method.')
+
+        self.input_variables.remove(*input_remove_list)
+
+        i = 0
+        retain_input_array = None
+        for variable in self.input_variables:
+            if i == 0:
+                retain_input_array = variable.cols_loc
+            else:
+                retain_input_array = np.hstack((retain_input_array, variable.cols_loc))
+            i += 1
+
+        if retain_input_array is not None:
+            if type(self.B) is libsp.csc_matrix:
+                self.B = libsp.csc_matrix(self.B[:, retain_input_array])
+                self.D = libsp.csc_matrix(self.D[:, retain_input_array])
+            else:
+                self.B = self.B[:, retain_input_array]
+                self.D = self.D[:, retain_input_array]
+
+        self.input_variables.update_locations()
+
+    def remove_outputs(self, *output_remove_list):
+        """
+        Removes outputs through their variable names.
+
+        Needs that the ``StateSpace`` attribute ``output_variables`` is defined.
+
+        Args:
+            output_remove_list (list(str)): List of outputs to remove
+
+        """
+        if self.output_variables is None:
+            raise AttributeError('No output variables have been defined for the current state-space object. Define '
+                                 'some variables prior to using the remove_outputs() method.')
+
+        new_outputs = 0
+        for variable in self.output_variables:
+            if variable.name not in output_remove_list:
+                new_outputs += variable.size
+
+        out_gain = np.zeros((new_outputs, self.outputs))
+        worked_outputs = 0
+        for variable in self.output_variables:
+            if variable.name not in output_remove_list:
+                index = variable.rows_loc
+                out_gain[worked_outputs:worked_outputs + variable.size, index] = np.eye(variable.size)
+                worked_outputs += variable.size
+
+        if new_outputs != self.outputs:
+            if type(self.B) is libsp.csc_matrix:
+                self.C = libsp.csc_matrix(out_gain.dot(self.C))
+                self.D = libsp.csc_matrix(out_gain.dot(self.D))
+            else:
+                self.C = out_gain.dot(self.C)
+                self.D = out_gain.dot(self.D)
+
+        self.output_variables.remove(*output_remove_list)
+        self.output_variables.update_locations()
+
+    @classmethod
+    def from_scipy(cls, scipy_ss):
+        """
+        Transforms a ``scipy.signal.lti`` or dlti into a StateSpace class
+
+        Args:
+            scipy_ss (scipy.signal.ltisys.StateSpaceContinous or scipy.signal.ltisys.StateSpaceDiscrete): Scipy
+              State Space object.
+
+        Returns:
+            StateSpace: SHARPy state space object
+        """
+        a = scipy_ss.A
+        b = scipy_ss.B
+        c = scipy_ss.C
+        d = scipy_ss.D
+
+        return cls(a, b, c, d, dt=scipy_ss.dt)
+
+
+class Gain:
+
+    def __init__(self, value, input_vars=None, output_vars=None):
+        self.value = value
+        self._input_variables = None
+        self._output_variables = None
+
+        if input_vars is not None:
+            self.input_variables = input_vars
+        if output_vars is not None:
+            self.output_variables = output_vars
+
     @property
     def input_variables(self):
         return self._input_variables
@@ -249,472 +583,17 @@
         self._output_variables = variables
 
     @property
-    def state_variables(self):
-        return self._state_variables
-
-    @state_variables.setter
-    def state_variables(self, variables):
-        if variables.variable_class is not StateVariable:
-            raise TypeError('LinearVector does not include StateVariable s')
-        if variables.size != self.states:
-            raise IndexError('Size of LinearVector of StateVariable s ({:g}) is not the same as the number '
-                             'of states in the '
-                             'system ({:g})'.format(variables.size, self.states))
-        self._state_variables = variables
-
-    def initialise_variables(self, *variable_tuple, var_type='in'):
-        if var_type == 'in' or var_type == 'input':
-            var_class = InputVariable
-        elif var_type == 'out' or var_type == 'output':
-            var_class = OutputVariable
-        elif var_type == 'state':
-            var_class = StateVariable
-        else:
-            raise TypeError('Unknown variable type')
-
-        list_of_variables = []
-        for ith, var_dict in enumerate(variable_tuple):
-            list_of_variables.append(var_class(name=var_dict['name'],
-                                               size=var_dict['size'],
-                                               index=var_dict.get('index', ith)))
-
-        if var_type == 'in' or var_type == 'input':
-            self._input_variables = LinearVector(list_of_variables)
-        elif var_type == 'out' or var_type == 'output':
-            self._output_variables = LinearVector(list_of_variables)
-        elif var_type == 'state':
-            self._state_variables = LinearVector(list_of_variables)
-
-    def __repr__(self):
-        str_out = ''
-        str_out += 'State-space object\n'
-        str_out += 'States: {:g}\n'.format(self.states)
-        str_out += 'Inputs: {:g}\n'.format(self.inputs)
-        str_out += 'Outputs: {:g}\n'.format(self.outputs)
-        if self.dt is not None:
-            str_out += 'dt: {:g}'.format(self.dt)
-
-        if self.input_variables is not None:
-            str_out += '\nInput Variables:\n' + str(self.input_variables)
-        if self.state_variables is not None:
-            str_out += 'State Variables:\n' + str(self.state_variables)
-        if self.output_variables is not None:
-            str_out += 'Output Variables:\n' + str(self.output_variables)
-
-        return str_out
-
-    def check_types(self):
-        assert type(self.A) in libsp.SupportedTypes, \
-            'Type of A matrix (%s) not supported' % type(self.A)
-        assert type(self.B) in libsp.SupportedTypes, \
-            'Type of B matrix (%s) not supported' % type(self.B)
-        assert type(self.C) in libsp.SupportedTypes, \
-            'Type of C matrix (%s) not supported' % type(self.C)
-        assert type(self.D) in libsp.SupportedTypes, \
-            'Type of D matrix (%s) not supported' % type(self.D)
-
-    def get_mats(self):
-        return self.A, self.B, self.C, self.D
-
-    def freqresp(self, wv):
-        """
-        Calculate frequency response over frequencies wv
-
-        Note: this wraps frequency response function.
-        """
-        dlti = True
-        if self.dt is None:
-            dlti = False
-        return freqresp(self, wv, dlti=dlti)
-
-    def addGain(self, K, where):
-        """
-        Projects input u or output y the state-space system through the gain
-        matrix K. The input 'where' determines whether inputs or outputs are
-        projected as:
-            - where='in': inputs are projected such that:
-                u_new -> u=K*u_new -> SS -> y  => u_new -> SSnew -> y
-            - where='out': outputs are projected such that:
-                 u -> SS -> y -> y_new=K*y => u -> SSnew -> ynew
-
-        Args:
-            K (np.array or Gain): gain matrix or Gain object
-            where (str): ``in`` or ``out``
-
-        Warning:
-            This is not a wrapper of the addGain method in this module, as
-            the state-space matrices are directly overwritten.
-        """
-
-        assert where in ['in', 'out'], \
-            'Specify whether gains are added to input or output'
-
-        with_vars = False
-        if isinstance(K, Gain):
-            gain = K
-            K = K.value
-            with_vars = True
-
-        if where == 'in':
-            self.B = libsp.dot(self.B, K)
-            self.D = libsp.dot(self.D, K)
-            if with_vars:
-                self._input_variables = gain.input_variables
-
-        if where == 'out':
-            self.C = libsp.dot(K, self.C)
-            self.D = libsp.dot(K, self.D)
-            if with_vars:
-                self._output_variables = gain.output_variables
-
-    def scale(self, input_scal=1., output_scal=1., state_scal=1.):
-        """
-        Given a state-space system, scales the equations such that the original
-        state, input and output, (x, u and y), are substituted by
-            xad=x/state_scal
-            uad=u/input_scal
-            yad=y/output_scal
-        The entries input_scal/output_scal/state_scal can be:
-            - floats: in this case all input/output are scaled by the same value
-            - lists/arrays of length Nin/Nout: in this case each dof will be scaled
-            by a different factor
-
-        If the original system has form:
-            xnew=A*x+B*u
-            y=C*x+D*u
-        the transformation is such that:
-            xnew=A*x+(B*uref/xref)*uad
-            yad=1/yref( C*xref*x+D*uref*uad )
-        """
-        scale_SS(self, input_scal, output_scal, state_scal, byref=True)
-
-    def project(self, wt, v):
-        """
-        Given 2 transformation matrices, ``(WT, V)`` of shapes ``(Nk, self.states)`` and
-        ``(self.states, Nk)`` respectively, this routine projects the state space
-        model states according to:
-
-
-        .. math::
-            Anew = WT A V \\
-            Bnew = WT B \\
-            Cnew = C V \\
-            Dnew = D \\
-
-        The projected model has the same number of inputs/outputs as the original
-        one, but Nk states.
-
-        Args:
-            wt (Gain or np.ndarray): Left projection matrix
-            v (Gain or np.ndarray): Righty projection matrix
-        """
-        if isinstance(wt, Gain) and isinstance(v, Gain):
-            self.A = libsp.dot(wt.value, libsp.dot(self.A, v.value))
-            self.B = libsp.dot(wt.value, self.B)
-            self.C = libsp.dot(self.C, v.value)
-            self.state_variables = LinearVector.transform(v.input_variables, to_type=StateVariable)
-        else:
-            self.A = libsp.dot(wt, libsp.dot(self.A, v))
-            self.B = libsp.dot(wt, self.B)
-            self.C = libsp.dot(self.C, v)
-
-    def truncate(self, N):
-        """ Retains only the first N states. """
-
-        assert N > 0 and N <= self.states, 'N must be in [1,self.states]'
-
-        self.A = self.A[:N, :N]
-        self.B = self.B[:N, :]
-        self.C = self.C[:, :N]
-        # self.states = N  # No need to update, states is now a property. NG 26/3/19
-
-    def max_eig(self):
-        """
-        Returns most unstable eigenvalue
-        """
-
-        ev = np.linalg.eigvals(self.A)
-
-        if self.dt is None:
-            return np.max(ev.real)
-        else:
-            return np.max(np.abs(ev))
-
-    def eigvals(self):
-        """
-        Returns:
-            np.ndarray: Eigenvalues of the system
-
-        """
-        if self.dt:
-            return eigvals(self.A, dlti=True)
-        else:
-            return eigvals(self.A, dlti=False)
-
-    def disc2cont(self):
-        r"""
-        Transform a discrete time system to a continuous time system using a bilinear (Tustin) transformation.
-
-        Wrapper of :func:`~sharpy.linear.src.libss.disc2cont`
-
-        """
-        if self.dt:
-            self = disc2cont(self)
-
-    def retain_inout_channels(self, retain_channels, where):
-        """
-        Retain selected input or output channels only.
-
-        Args:
-            retain_channels (list): List of channels to retain
-            where (str): ``in`` or ``out`` for input/output channels
-        """
-        retain_inout_channels(self, retain_channels, where)
-
-    def summary(self):
-        msg = 'State-space system\nStates: %g\nInputs: %g\nOutputs: %g\n' % (self.states, self.inputs, self.outputs)
-        return msg
-
-    def transfer_function_evaluation(self, s):
-        r"""
-        Returns the transfer function of the system evaluated at :math:`s\in\mathbb{C}`.
-
-        Args:
-            s (complex): Point in the complex plane at which to evaluate the transfer function.
-
-        Returns:
-            np.ndarray: Transfer function evaluated at :math:`s`.
-        """
-        a, b, c, d = self.get_mats()
-
-        n = a.shape[0]
-
-        return c.dot(scalg.inv(s * np.eye(n) - a)).dot(b) + d
-
-<<<<<<< HEAD
-=======
-    def save(self, path):
-        """Save state-space object to h5 file"""
-        with h5py.File(path, 'w') as f:
-            f.create_dataset('a', data=self.A)
-            f.create_dataset('b', data=self.B)
-            f.create_dataset('c', data=self.C)
-            f.create_dataset('d', data=self.D)
-            if self.dt:
-                f.create_dataset('dt', data=self.dt)
-
-            if self.input_variables is not None:
-                self.input_variables.add_to_h5_file(f)
-                self.output_variables.add_to_h5_file(f)
-                self.state_variables.add_to_h5_file(f)
-
-    @classmethod
-    def load_from_h5(cls, h5_file_name):
-        """
-        Loads a state-space object from an h5 file, including variable information
-
-        Args:
-            h5_file_name (str): Path to file
-
-        Returns:
-            StateSpace: loaded state-space from file
-        """
-
-        with h5py.File(h5_file_name, 'r') as f:
-            data_dict = h5utils.load_h5_in_dict(f)
-
-        new_ss = cls(data_dict['a'],
-                     data_dict['b'],
-                     data_dict['c'],
-                     data_dict['d'],
-                     dt=data_dict.get('dt'))
-
-        input_variables = data_dict.get('InputVariable')
-        if input_variables is not None:
-            new_ss.input_variables = LinearVector.load_from_h5_file('InputVariable',
-                                                                    data_dict['InputVariable'])
-            new_ss.output_variables = LinearVector.load_from_h5_file('OutputVariable',
-                                                                     data_dict['OutputVariable'])
-            new_ss.state_variables = LinearVector.load_from_h5_file('StateVariable',
-                                                                    data_dict['StateVariable'])
-
-            return new_ss
-        else:
-            return new_ss
-
->>>>>>> 190d53fa
-    def remove_inputs(self, *input_remove_list):
-        """
-        Removes inputs through their variable names.
-
-        Needs that the ``StateSpace`` attribute ``input_variables`` is defined.
-
-        Args:
-            input_remove_list (list(str)): List of inputs to remove
-
-        """
-        if self.input_variables is None:
-            raise AttributeError('No input variables have been defined for the current state-space object. Define '
-                                 'some variables prior to using the remove_inputs() method.')
-
-        self.input_variables.remove(*input_remove_list)
-
-        i = 0
-        retain_input_array = None
-        for variable in self.input_variables:
-            if i == 0:
-                retain_input_array = variable.cols_loc
-            else:
-                retain_input_array = np.hstack((retain_input_array, variable.cols_loc))
-            i += 1
-
-        if retain_input_array is not None:
-            if type(self.B) is libsp.csc_matrix:
-                self.B = libsp.csc_matrix(self.B[:, retain_input_array])
-                self.D = libsp.csc_matrix(self.D[:, retain_input_array])
-            else:
-                self.B = self.B[:, retain_input_array]
-                self.D = self.D[:, retain_input_array]
-
-        self.input_variables.update_locations()
-
-    def remove_outputs(self, *output_remove_list):
-        """
-        Removes outputs through their variable names.
-
-        Needs that the ``StateSpace`` attribute ``output_variables`` is defined.
-
-        Args:
-            output_remove_list (list(str)): List of outputs to remove
-
-        """
-        if self.output_variables is None:
-            raise AttributeError('No output variables have been defined for the current state-space object. Define '
-                                 'some variables prior to using the remove_outputs() method.')
-
-        new_outputs = 0
-        for variable in self.output_variables:
-            if variable.name not in output_remove_list:
-                new_outputs += variable.size
-
-        out_gain = np.zeros((new_outputs, self.outputs))
-        worked_outputs = 0
-        for variable in self.output_variables:
-            if variable.name not in output_remove_list:
-                index = variable.rows_loc
-                out_gain[worked_outputs:worked_outputs + variable.size, index] = np.eye(variable.size)
-                worked_outputs += variable.size
-
-        if new_outputs != self.outputs:
-            if type(self.B) is libsp.csc_matrix:
-                self.C = libsp.csc_matrix(out_gain.dot(self.C))
-                self.D = libsp.csc_matrix(out_gain.dot(self.D))
-            else:
-                self.C = out_gain.dot(self.C)
-                self.D = out_gain.dot(self.D)
-
-        self.output_variables.remove(*output_remove_list)
-        self.output_variables.update_locations()
-
-    @classmethod
-    def from_scipy(cls, scipy_ss):
-        """
-        Transforms a ``scipy.signal.lti`` or dlti into a StateSpace class
-
-        Args:
-            scipy_ss (scipy.signal.ltisys.StateSpaceContinous or scipy.signal.ltisys.StateSpaceDiscrete): Scipy
-              State Space object.
-
-        Returns:
-            StateSpace: SHARPy state space object
-        """
-        a = scipy_ss.A
-        b = scipy_ss.B
-        c = scipy_ss.C
-        d = scipy_ss.D
-
-        return cls(a, b, c, d, dt=scipy_ss.dt)
-
-
-class Gain:
-
-    def __init__(self, value, input_vars=None, output_vars=None):
-        self.value = value
-        self._input_variables = None
-        self._output_variables = None
-
-<<<<<<< HEAD
-        self._inputs = None
-        self._outputs = None
-
-=======
->>>>>>> 190d53fa
-        if input_vars is not None:
-            self.input_variables = input_vars
-        if output_vars is not None:
-            self.output_variables = output_vars
-
-    @property
-    def input_variables(self):
-        return self._input_variables
-
-    @input_variables.setter
-    def input_variables(self, variables):
-        if variables.variable_class is not InputVariable:
-            raise TypeError('LinearVector does not include InputVariable s')
-        if variables.size != self.inputs:
-            raise IndexError('Size of LinearVector of InputVariable s ({:g}) is not the same as the number of '
-                             'inputs in the '
-                             'system ({:g})'.format(variables.size, self.inputs))
-        self._input_variables = variables
-
-    @property
-    def output_variables(self):
-        return self._output_variables
-
-    @output_variables.setter
-    def output_variables(self, variables):
-        if variables.variable_class is not OutputVariable:
-            raise TypeError('LinearVector does not include OutputVariable s')
-        if variables.size != self.outputs:
-            raise IndexError('Size of LinearVector of OutputVariable s ({:g}) is not the same as the number of '
-                             'outputs in the '
-                             'system ({:g})'.format(variables.size, self.outputs))
-        self._output_variables = variables
-
-    @property
     def inputs(self):
         """Number of inputs :math:`m` to the system."""
         if self.value.shape.__len__() == 1:
-<<<<<<< HEAD
-            self.inputs = 1
-        else:
-            self.inputs = self.value.shape[1]
-
-        return self._inputs
-
-    @inputs.setter
-    def inputs(self, value):
-        self._inputs = value
-=======
             return 1
         else:
             return self.value.shape[1]
->>>>>>> 190d53fa
 
     @property
     def outputs(self):
         """Number of outputs :math:`p` of the gain."""
-<<<<<<< HEAD
-        self.outputs = self.value.shape[0]
-        return self._outputs
-
-    @outputs.setter
-    def outputs(self, value):
-        self._outputs = value
-=======
         return self.value.shape[0]
->>>>>>> 190d53fa
 
     def dot(self, elem):
         """
@@ -753,17 +632,6 @@
         Transposes the gain, such that the inputs become the outputs and vice-versa.
         """
 
-<<<<<<< HEAD
-        temp_input_var = self.input_variables.copy()
-        input_variables = LinearVector.transform(self.output_variables,
-                                                 to_type=InputVariable)
-        output_variables = LinearVector.transform(temp_input_var,
-                                                  to_type=OutputVariable)
-
-        return Gain(self.value.T,
-                    input_vars=input_variables,
-                    output_vars=output_variables)
-=======
         if self.input_variables is not None:
             temp_input_var = self.input_variables.copy()
             input_variables = LinearVector.transform(self.output_variables,
@@ -888,7 +756,6 @@
             out_gains[gain_name] = cls.load_from_dict(gain_data)
 
         return out_gains
->>>>>>> 190d53fa
 
 
 class ss_block():
@@ -1152,19 +1019,11 @@
     The projected model has the same number of inputs/outputs as the original
     one, but Nk states.
     """
-<<<<<<< HEAD
 
     Ap = libsp.dot(WT, libsp.dot(ss_here.A, V))
     Bp = libsp.dot(WT, ss_here.B)
     Cp = libsp.dot(ss_here.C, V)
 
-=======
-
-    Ap = libsp.dot(WT, libsp.dot(ss_here.A, V))
-    Bp = libsp.dot(WT, ss_here.B)
-    Cp = libsp.dot(ss_here.C, V)
-
->>>>>>> 190d53fa
     return StateSpace(Ap, Bp, Cp, ss_here.D, ss_here.dt)
 
 
@@ -1311,26 +1170,14 @@
         sys_ct.input_variables = sys.input_variables
         sys_ct.state_variables = sys.state_variables
         sys_ct.output_variables = sys.output_variables
-<<<<<<< HEAD
 
     return sys_ct
-=======
->>>>>>> 190d53fa
-
-    return sys_ct
 
 
 def retain_inout_channels(sys, retain_channels, where):
     """
     Retain selected input or output channels only.
 
-<<<<<<< HEAD
-def retain_inout_channels(sys, retain_channels, where):
-    """
-    Retain selected input or output channels only.
-
-=======
->>>>>>> 190d53fa
     Args:
         retain_channels (list): List of channels to retain
         where (str): ``in`` or ``out`` for input/output channels
@@ -1357,12 +1204,8 @@
 
     # Go through variables...
     for var in gain_input_vars:
-<<<<<<< HEAD
-        n_vars = np.sum((np.array(retain_channels) < var.end_position) * (np.array(retain_channels) >= var.first_position))
-=======
         n_vars = np.sum(
             (np.array(retain_channels) < var.end_position) * (np.array(retain_channels) >= var.first_position))
->>>>>>> 190d53fa
 
         if n_vars == 0:
             gain_output_vars.remove(var.name)
@@ -1775,7 +1618,6 @@
     Given a list of state-space models belonging to the StateSpace class, creates a
     joined system whose output is the sum of the state-space outputs. If wv is
     not None, this is a list of weights, such that the output is:
-<<<<<<< HEAD
 
         y = sum( wv[ii] y_ii )
 
@@ -1796,28 +1638,6 @@
     A = scalg.block_diag(*[getattr(ss, 'A') for ss in SS_list])
     B = np.block([[getattr(ss, 'B')] for ss in SS_list])
 
-=======
-
-        y = sum( wv[ii] y_ii )
-
-    Ref: equation (4.22) of
-    Benner, P., Gugercin, S. & Willcox, K., 2015. A Survey of Projection-Based
-    Model Reduction Methods for Parametric Dynamical Systems. SIAM Review, 57(4),
-    pp.483–531.
-
-    Warnings:
-        - system matrices must be numpy arrays
-        - the function does not perform any check!
-    """
-
-    N = len(SS_list)
-    if wv is not None:
-        assert N == len(wv), "'weights input should have'"
-
-    A = scalg.block_diag(*[getattr(ss, 'A') for ss in SS_list])
-    B = np.block([[getattr(ss, 'B')] for ss in SS_list])
-
->>>>>>> 190d53fa
     if wv is None:
         C = np.block([getattr(ss, 'C') for ss in SS_list])
     else:
