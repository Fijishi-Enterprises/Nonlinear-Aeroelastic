"""
Linear Time Invariant systems
author: S. Maraniello
date: 15 Sep 2017 (still basement...)

Library of methods to build/manipulate state-space models. The module supports
the sparse arrays types defined in libsparse.

The module includes:

Classes:
- StateSpace: provides a class to build DLTI/LTI systems with full and/or sparse
	matrices and wraps many of the methods in these library. Methods include:
	- freqresp: wraps the freqresp function
	- addGain: adds gains in input/output. This is not a wrapper of addGain, as
	the system matrices are overwritten

Methods for state-space manipulation:
- couple: feedback coupling. Does not support sparsity
- freqresp: calculate frequency response. Supports sparsity.
- series: series connection between systems
- parallel: parallel connection between systems
- SSconv: convert state-space model with predictions and delays
- addGain: add gains to state-space model.
- join2: merge two state-space models into one.
- join: merge a list of state-space models into one.
- sum state-space models and/or gains
- scale_SS: scale state-space model
- simulate: simulates discrete time solution
- Hnorm_from_freq_resp: compute H norm of a frequency response
- adjust_phase: remove discontinuities from a frequency response

Special Models:
- SSderivative: produces DLTI of a numerical derivative scheme
- SSintegr: produces DLTI of an integration scheme
- build_SS_poly: build state-space model with polynomial terms.

Filtering:
- butter

Utilities:
- get_freq_from_eigs: clculate frequency corresponding to eigenvalues

Comments:
- the module supports sparse matrices hence relies on libsparse.

to do:
	- remove unnecessary coupling routines
	- couple function can handle sparse matrices but only outputs dense matrices
		- verify if typical coupled systems are sparse
		- update routine
		- add method to automatically determine whether to use sparse or dense?
"""

import copy
import warnings
import numpy as np
import scipy.signal as scsig
import scipy.linalg as scalg
from sharpy.linear.utils.ss_interface import LinearVector, StateVariable, InputVariable, OutputVariable

# dependency
import sharpy.linear.src.libsparse as libsp


# ------------------------------------------------------------- Dedicated class

<<<<<<< HEAD
class StateSpace():
=======
class StateSpace:
>>>>>>> a53fe2d2
    """
    Wrap state-space models allocation into a single class and support both
    full and sparse matrices. The class emulates
        scipy.signal.ltisys.StateSpaceContinuous
        scipy.signal.ltisys.StateSpaceDiscrete
    but supports sparse matrices and other functionalities.

    Methods:
    - get_mats: return matrices as tuple
    - check_types: check matrices types are supported
    - freqresp: calculate frequency response over range.
    - addGain: project inputs/outputs
    - scale: allows scaling a system
    """

    def __init__(self, A, B, C, D, dt=None):
        """
        Allocate state-space model (A,B,C,D). If dt is not passed, a
        continuous-time system is assumed.
        """

        self.A = A
        self.B = B
        self.C = C
        self.D = D
        self.dt = dt
        self.check_types()

        # determine inputs/outputs/states
        if self.B.shape.__len__() == 1:
            # Allow for SISO systems
            self.inputs = 1
            self.states = self.B.shape[0]
        else:
            (self.states, self.inputs) = self.B.shape

        self.outputs = self.C.shape[0]

        # vector variable tracking
        self._input_variables = None  # type: LinearVector
        self._state_variables = None
        self._output_variables = None

        # verify dimensions
        assert self.A.shape == (self.states, self.states), 'A and B rows not matching'
        assert self.C.shape[1] == self.states, 'A and C columns not matching'
        assert self.D.shape[0] == self.outputs, 'C and D rows not matching'
        try:
            assert self.D.shape[1] == self.inputs, 'B and D columns not matching'
        except IndexError:
            assert self.inputs == 1, 'D shape does not match number of inputs'

    @property
    def inputs(self):
        """Number of inputs :math:`m` to the system."""
        if self.B.shape.__len__() == 1:
            self.inputs = 1
        else:
            self.inputs = self.B.shape[1]

        return self._inputs

    @inputs.setter
    def inputs(self, value):
        # print('Setting Number of inputs')
        self._inputs = value

    @property
    def outputs(self):
        """Number of outputs :math:`p` of the system."""
        self.outputs = self.C.shape[0]
        return self._outputs

    @outputs.setter
    def outputs(self, value):
        self._outputs = value

    @property
    def states(self):
        """Number of states :math:`n` of the system."""
        self.states = self.A.shape[0]
        return self._states

    @states.setter
    def states(self, value):
        self._states = value

    @property
    def input_variables(self):
        return self._input_variables

    @input_variables.setter
    def input_variables(self, variables):
        if variables.variable_class is not InputVariable:
            raise TypeError('LinearVector does not include InputVariable s')
        if variables.size != self.inputs:
            raise IndexError('Size of LinearVector of InputVariable s ({:g}) is not the same as the number of '
                             'inputs in the '
                             'system ({:g})'.format(variables.size, self.inputs))
        self._input_variables = variables

    @property
    def output_variables(self):
        return self._output_variables

    @output_variables.setter
    def output_variables(self, variables):
        if variables.variable_class is not OutputVariable:
            raise TypeError('LinearVector does not include OutputVariable s')
        if variables.size != self.outputs:
            raise IndexError('Size of LinearVector of OutputVariable s ({:g}) is not the same as the number of '
                             'outputs in the '
                             'system ({:g})'.format(variables.size, self.outputs))
        self._output_variables = variables

    @property
    def state_variables(self):
        return self._state_variables

    @state_variables.setter
    def state_variables(self, variables):
        if variables.variable_class is not StateVariable:
            raise TypeError('LinearVector does not include StateVariable s')
        if variables.size != self.states:
            raise IndexError('Size of LinearVector of StateVariable s ({:g}) is not the same as the number '
                             'of states in the '
                             'system ({:g})'.format(variables.size, self.states))
        self._state_variables = variables

    def initialise_variables(self, *variable_tuple, var_type='in'):
        if var_type == 'in' or var_type == 'input':
            var_class = InputVariable
        elif var_type == 'out' or var_type == 'output':
            var_class = OutputVariable
        elif var_type == 'state':
            var_class = StateVariable
        else:
            raise TypeError('Unknown variable type')

        list_of_variables = []
        for ith, var_dict in enumerate(variable_tuple):
            list_of_variables.append(var_class(name=var_dict['name'],
                                               size=var_dict['size'],
                                               index=var_dict.get('index', ith)))

        if var_type == 'in' or var_type == 'input':
            self._input_variables = LinearVector(list_of_variables)
        elif var_type == 'out' or var_type == 'output':
            self._output_variables = LinearVector(list_of_variables)
        elif var_type == 'state':
            self._state_variables = LinearVector(list_of_variables)

    def __repr__(self):
        str_out = ''
        str_out += 'State-space object\n'
        str_out += 'States: {:g}\n'.format(self.states)
        str_out += 'Inputs: {:g}\n'.format(self.inputs)
        str_out += 'Outputs: {:g}\n'.format(self.outputs)
        if self.dt is not None:
            str_out += 'dt: {:g}'.format(self.dt)

        if self.input_variables is not None:
            str_out += '\nInput Variables:\n' + str(self.input_variables)
        if self.state_variables is not None:
            str_out += 'State Variables:\n' + str(self.state_variables)
        if self.output_variables is not None:
            str_out += 'Output Variables:\n' + str(self.output_variables)

        return str_out

    def check_types(self):
        assert type(self.A) in libsp.SupportedTypes, \
            'Type of A matrix (%s) not supported' % type(self.A)
        assert type(self.B) in libsp.SupportedTypes, \
            'Type of B matrix (%s) not supported' % type(self.B)
        assert type(self.C) in libsp.SupportedTypes, \
            'Type of C matrix (%s) not supported' % type(self.C)
        assert type(self.D) in libsp.SupportedTypes, \
            'Type of D matrix (%s) not supported' % type(self.D)

    def get_mats(self):
        return self.A, self.B, self.C, self.D

    def freqresp(self, wv):
        """
        Calculate frequency response over frequencies wv

        Note: this wraps frequency response function.
        """
        dlti = True
        if self.dt is None:
            dlti = False
        return freqresp(self, wv, dlti=dlti)

    def addGain(self, K, where):
        """
        Projects input u or output y the state-space system through the gain
        matrix K. The input 'where' determines whether inputs or outputs are
        projected as:
            - where='in': inputs are projected such that:
                u_new -> u=K*u_new -> SS -> y  => u_new -> SSnew -> y
            - where='out': outputs are projected such that:
                 u -> SS -> y -> y_new=K*y => u -> SSnew -> ynew

        Args:
            K (np.array or Gain): gain matrix or Gain object
            where (str): ``in`` or ``out``

        Warning:
            This is not a wrapper of the addGain method in this module, as
            the state-space matrices are directly overwritten.
        """

        assert where in ['in', 'out'], \
            'Specify whether gains are added to input or output'

        with_vars = False
        if isinstance(K, Gain):
            gain = K
            K = K.value
            with_vars = True

        if where == 'in':
            self.B = libsp.dot(self.B, K)
            self.D = libsp.dot(self.D, K)
            if with_vars:
                self._input_variables = gain.input_variables

        if where == 'out':
            self.C = libsp.dot(K, self.C)
            self.D = libsp.dot(K, self.D)
            if with_vars:
                self._output_variables = gain.output_variables

    def scale(self, input_scal=1., output_scal=1., state_scal=1.):
        """
        Given a state-space system, scales the equations such that the original
        state, input and output, (x, u and y), are substituted by
            xad=x/state_scal
            uad=u/input_scal
            yad=y/output_scal
        The entries input_scal/output_scal/state_scal can be:
            - floats: in this case all input/output are scaled by the same value
            - lists/arrays of length Nin/Nout: in this case each dof will be scaled
            by a different factor

        If the original system has form:
            xnew=A*x+B*u
            y=C*x+D*u
        the transformation is such that:
            xnew=A*x+(B*uref/xref)*uad
            yad=1/yref( C*xref*x+D*uref*uad )
        """
        scale_SS(self, input_scal, output_scal, state_scal, byref=True)

<<<<<<< HEAD
    def project(self, WT, V):
        """
        Given 2 transformation matrices, (WT,V) of shapes (Nk,self.states) and
        (self.states,Nk) respectively, this routine projects the state space
=======
    def project(self, wt, v):
        """
        Given 2 transformation matrices, ``(WT, V)`` of shapes ``(Nk, self.states)`` and
        ``(self.states, Nk)`` respectively, this routine projects the state space
>>>>>>> a53fe2d2
        model states according to:


        .. math::
            Anew = WT A V \\
            Bnew = WT B \\
            Cnew = C V \\
            Dnew = D \\

        The projected model has the same number of inputs/outputs as the original
        one, but Nk states.
<<<<<<< HEAD
        """

        self.A = libsp.dot(WT, libsp.dot(self.A, V))
        self.B = libsp.dot(WT, self.B)
        self.C = libsp.dot(self.C, V)
        self.states = V.shape[1]
=======

        Args:
            wt (Gain or np.ndarray): Left projection matrix
            v (Gain or np.ndarray): Righty projection matrix
        """
        if isinstance(wt, Gain) and isinstance(v, Gain):
            self.A = libsp.dot(wt.value, libsp.dot(self.A, v.value))
            self.B = libsp.dot(wt.value, self.B)
            self.C = libsp.dot(self.C, v.value)
            self.state_variables = LinearVector.transform(v.input_variables, to_type=StateVariable)
        else:
            self.A = libsp.dot(wt, libsp.dot(self.A, v))
            self.B = libsp.dot(wt, self.B)
            self.C = libsp.dot(self.C, v)
>>>>>>> a53fe2d2

    def truncate(self, N):
        """ Retains only the first N states. """

        assert N > 0 and N <= self.states, 'N must be in [1,self.states]'

        self.A = self.A[:N, :N]
        self.B = self.B[:N, :]
        self.C = self.C[:, :N]
        # self.states = N  # No need to update, states is now a property. NG 26/3/19

    def max_eig(self):
        """
        Returns most unstable eigenvalue
        """

        ev = np.linalg.eigvals(self.A)

        if self.dt is None:
            return np.max(ev.real)
        else:
            return np.max(np.abs(ev))

    def eigvals(self):
        """
        Returns:
            np.ndarray: Eigenvalues of the system

        """
        if self.dt:
            return eigvals(self.A, dlti=True)
        else:
            return eigvals(self.A, dlti=False)

    def disc2cont(self):
        r"""
        Transform a discrete time system to a continuous time system using a bilinear (Tustin) transformation.

        Wrapper of :func:`~sharpy.linear.src.libss.disc2cont`

        """
        if self.dt:
            self = disc2cont(self)

    def retain_inout_channels(self, retain_channels, where):
        """
        Retain selected input or output channels only.

        Args:
            retain_channels (list): List of channels to retain
            where (str): ``in`` or ``out`` for input/output channels
        """
        retain_inout_channels(self, retain_channels, where)

    def summary(self):
        msg = 'State-space system\nStates: %g\nInputs: %g\nOutputs: %g\n' % (self.states, self.inputs, self.outputs)
        return msg

    def transfer_function_evaluation(self, s):
        r"""
        Returns the transfer function of the system evaluated at :math:`s\in\mathbb{C}`.

        Args:
            s (complex): Point in the complex plane at which to evaluate the transfer function.

        Returns:
            np.ndarray: Transfer function evaluated at :math:`s`.
        """
        a, b, c, d = self.get_mats()

        n = a.shape[0]

        return c.dot(scalg.inv(s * np.eye(n) - a)).dot(b) + d

    def remove_inputs(self, *input_remove_list):
        """
        Removes inputs through their variable names.

        Needs that the ``StateSpace`` attribute ``input_variables`` is defined.

        Args:
            input_remove_list (list(str)): List of inputs to remove

        """
        if self.input_variables is None:
            raise AttributeError('No input variables have been defined for the current state-space object. Define '
                                 'some variables prior to using the remove_inputs() method.')

        self.input_variables.remove(*input_remove_list)

        i = 0
        retain_input_array = None
        for variable in self.input_variables:
            if i == 0:
                retain_input_array = variable.cols_loc
            else:
                retain_input_array = np.hstack((retain_input_array, variable.cols_loc))
            i += 1

        if retain_input_array is not None:
            if type(self.B) is libsp.csc_matrix:
                self.B = libsp.csc_matrix(self.B[:, retain_input_array])
                self.D = libsp.csc_matrix(self.D[:, retain_input_array])
            else:
                self.B = self.B[:, retain_input_array]
                self.D = self.D[:, retain_input_array]

        self.input_variables.update_locations()

    def remove_outputs(self, *output_remove_list):
        """
        Removes outputs through their variable names.

        Needs that the ``StateSpace`` attribute ``output_variables`` is defined.

        Args:
            output_remove_list (list(str)): List of outputs to remove

        """
        if self.output_variables is None:
            raise AttributeError('No output variables have been defined for the current state-space object. Define '
                                 'some variables prior to using the remove_outputs() method.')

<<<<<<< HEAD
        self.output_variables.remove(*output_remove_list)

        i = 0
        retain_output_array = None
        for variable in self.output_variables:
            if i == 0:
                retain_output_array = variable.rows_loc
            else:
                retain_output_array = np.vstack((retain_output_array, variable.rows_loc))
            i += 1

        if retain_output_array is not None:
            if type(self.B) is libsp.csc_matrix:
                self.C = libsp.csc_matrix(self.C[retain_output_array, :])
                self.D = libsp.csc_matrix(self.D[retain_output_array, :])
            else:
                self.C = self.C[retain_output_array, :]
                self.D = self.D[retain_output_array, :]

=======
        new_outputs = 0
        for variable in self.output_variables:
            if variable.name not in output_remove_list:
                new_outputs += variable.size

        out_gain = np.zeros((new_outputs, self.outputs))
        worked_outputs = 0
        for variable in self.output_variables:
            if variable.name not in output_remove_list:
                index = variable.rows_loc
                out_gain[worked_outputs:worked_outputs + variable.size, index] = np.eye(variable.size)
                worked_outputs += variable.size

        if new_outputs != self.outputs:
            if type(self.B) is libsp.csc_matrix:
                self.C = libsp.csc_matrix(out_gain.dot(self.C))
                self.D = libsp.csc_matrix(out_gain.dot(self.D))
            else:
                self.C = out_gain.dot(self.C)
                self.D = out_gain.dot(self.D)

        self.output_variables.remove(*output_remove_list)
>>>>>>> a53fe2d2
        self.output_variables.update_locations()

    @classmethod
    def from_scipy(cls, scipy_ss):
        """
        Transforms a ``scipy.signal.lti`` or dlti into a StateSpace class

        Args:
            scipy_ss (scipy.signal.ltisys.StateSpaceContinous or scipy.signal.ltisys.StateSpaceDiscrete): Scipy
              State Space object.

        Returns:
            StateSpace: SHARPy state space object
        """
        a = scipy_ss.A
        b = scipy_ss.B
        c = scipy_ss.C
        d = scipy_ss.D

        return cls(a, b, c, d, dt=scipy_ss.dt)


class Gain:

    def __init__(self, value, input_vars=None, output_vars=None):
        self.value = value
        self._input_variables = None
        self._output_variables = None

        self._inputs = None
        self._outputs = None

        if input_vars is not None:
            self.input_variables = input_vars
        if output_vars is not None:
            self.output_variables = output_vars

    @property
    def input_variables(self):
        return self._input_variables

    @input_variables.setter
    def input_variables(self, variables):
        if variables.variable_class is not InputVariable:
            raise TypeError('LinearVector does not include InputVariable s')
        if variables.size != self.inputs:
            raise IndexError('Size of LinearVector of InputVariable s ({:g}) is not the same as the number of '
                             'inputs in the '
                             'system ({:g})'.format(variables.size, self.inputs))
        self._input_variables = variables

    @property
    def output_variables(self):
        return self._output_variables

    @output_variables.setter
    def output_variables(self, variables):
        if variables.variable_class is not OutputVariable:
            raise TypeError('LinearVector does not include OutputVariable s')
        if variables.size != self.outputs:
            raise IndexError('Size of LinearVector of OutputVariable s ({:g}) is not the same as the number of '
                             'outputs in the '
                             'system ({:g})'.format(variables.size, self.outputs))
        self._output_variables = variables

    @property
    def inputs(self):
        """Number of inputs :math:`m` to the system."""
        if self.value.shape.__len__() == 1:
            self.inputs = 1
        else:
            self.inputs = self.value.shape[1]

        return self._inputs

    @inputs.setter
    def inputs(self, value):
        self._inputs = value

    @property
    def outputs(self):
        """Number of outputs :math:`p` of the gain."""
        self.outputs = self.value.shape[0]
        return self._outputs

    @outputs.setter
    def outputs(self, value):
        self._outputs = value

    def dot(self, elem):
<<<<<<< HEAD
        return self.value.dot(elem)
=======
        """
        Dot product of two Gains

        Args:
            elem (np.array or Gain):

        Returns:
            np.array or Gain: new matrix/Gain containing the dot product
        """
        if type(elem) is Gain:
            LinearVector.check_connection(elem.output_variables, self.input_variables)
            new_gain_value = libsp.dot(self.value, elem.value)
            return Gain(new_gain_value,
                        input_vars=elem.input_variables.copy(),
                        output_vars=self.output_variables.copy())
        else:
            return self.value.dot(elem)
>>>>>>> a53fe2d2

    def __repr__(self):
        str_out = ''
        str_out += 'Gain object\n'
        str_out += 'Inputs: {:g}\n'.format(self.inputs)
        str_out += 'Outputs: {:g}\n'.format(self.outputs)

        if self.input_variables is not None:
            str_out += '\nInput Variables:\n' + str(self.input_variables)
        if self.output_variables is not None:
            str_out += 'Output Variables:\n' + str(self.output_variables)

        return str_out

    def transpose(self):
        """
        Transposes the gain, such that the inputs become the outputs and vice-versa.
        """

        temp_input_var = self.input_variables.copy()
        input_variables = LinearVector.transform(self.output_variables,
                                                 to_type=InputVariable)
        output_variables = LinearVector.transform(temp_input_var,
                                                  to_type=OutputVariable)

        return Gain(self.value.T,
                    input_vars=input_variables,
                    output_vars=output_variables)
<<<<<<< HEAD
=======

>>>>>>> a53fe2d2

class ss_block():
    """
    State-space model in block form. This class has the same purpose as "StateSpace",
    but the A, B, C, D are allocated in the form of nested lists. The format is
    similar to the one used in numpy.block but:
        1. Block matrices can contain both dense and sparse matrices
        2. Empty blocks are defined through None type

    Methods:
    - remove_block: drop one of the blocks from the s-s model
    - addGain: project inputs/outputs
    - project: project state
    """

    def __init__(self, A, B, C, D, S_states, S_inputs, S_outputs, dt=None):
        """
        Allocate state-space model (A,B,C,D) in block form starting from nested
        lists of full/sparse matrices (as per numpy.block).

        Input:
        - A, B, C, D: lists of matrices defining the state-space model.
        - S_states, S_inputs, S_outputs: lists with dimensions of of each block
        representing the states, inputs and outputs of the model.
        - dt: time-step. In None, a continuous-time system is assumed.
        """

        self.A = A
        self.B = B
        self.C = C
        self.D = D
        self.dt = dt

        self.S_u = S_inputs
        self.S_y = S_outputs
        self.S_x = S_states

        # determine number of blocks
        self.blocks_u = len(S_inputs)
        self.blocks_y = len(S_outputs)
        self.blocks_x = len(S_states)

        # determine inputs/outputs/states
        self.inputs = sum(S_inputs)
        self.outputs = sum(S_outputs)
        self.states = sum(S_states)

        self.check_sizes()

    def check_sizes(self):
        pass

    def remove_block(self, where, index):
        """
        Remove a block from either inputs or outputs.

        Inputs:
        - where = {'in', 'out'}: determined whether to remove inputs or outputs
        - index: index of block to remove
        """

        assert where in ['in', 'out'], "'where' must be equal to {'in', 'out'}"

        if where == 'in':
            for ii in range(self.blocks_x):
                del self.B[ii][index]
            for ii in range(self.blocks_y):
                del self.D[ii][index]

        if where == 'out':
            for ii in range(self.blocks_y):
                del self.C[ii]
                del self.D[ii]

    def addGain(self, K, where):
        """
        Projects input u or output y the state-space system through the gain
        block matrix K. The input 'where' determines whether inputs or outputs
        are projected as:
            - where='in': inputs are projected such that:
                u_new -> u=K*u_new -> SS -> y  => u_new -> SSnew -> y
            - where='out': outputs are projected such that:
                 u -> SS -> y -> y_new=K*y => u -> SSnew -> ynew

        Input: K must be a list of list of matrices. The size of K must be
        compatible with either B or C for block matrix product.
        """

        assert where in ['in', 'out'], \
            'Specify whether gains are added to input or output'

        rows, cols = self.get_sizes(K)

        if where == 'in':
            self.B = libsp.block_dot(self.B, K)
            self.D = libsp.block_dot(self.D, K)
            self.S_u = cols
            self.blocks_u = len(cols)
            self.inputs = sum(cols)

        if where == 'out':
            self.C = libsp.block_dot(K, self.C)
            self.D = libsp.block_dot(K, self.D)
            self.S_y = rows
            self.blocks_y = len(rows)
            self.outputs = sum(rows)

    def get_sizes(self, M):
        """
        Get the size of each block in M.
        """

        rM, cM = len(M), len(M[0])
        rows = rM * [None]
        cols = cM * [None]

        for ii in range(rM):
            for jj in range(cM):
                if M[ii][jj] is not None:
                    rhere, chere = M[ii][jj].shape

                    if rows[ii] is None:  # allocate
                        rows[ii] = rhere
                    else:  # check
                        assert rows[ii] == rhere, \
                            'Block (%d,%d) has inconsistent size with other in same row!' % (ii, jj)

                    if cols[jj] is None:  # allocate
                        cols[jj] = chere
                    else:  # check
                        assert cols[jj] == chere, \
                            'Block (%d,%d) has inconsistent size with other in same column!' % (ii, jj)

        return rows, cols

    def project(self, WT, V, by_arrays=True, overwrite=False):
        """
        Given 2 transformation matrices, (W,V) of shape (Nk,self.states), this
        routine projects the state space model states according to:

          Anew = W^T A V
          Bnew = W^T B
          Cnew = C V
          Dnew = D

        The projected model has the same number of inputs/outputs as the original
        one, but Nk states.

        Inputs:
        - WT = W^T
        - V = V
        - by_arrays: if True, W, V are either numpy.array or sparse matrices. If
          False, they are block matrices.
        - overwrite: if True, overwrites the A, B, C matrices
        """

        if by_arrays:  # transform to block structures

            II0 = 0
            Vblock = []
            WTblock = [[]]
            for ii in range(self.blocks_x):
                iivec = range(II0, II0 + self.S_x[ii])
                Vblock.append([V[iivec, :]])
                WTblock[0].append(WT[:, iivec])
                II0 += self.S_x[ii]
        else:
            Vblock = V
            WTblock = WT

        if overwrite:
            self.A = libsp.block_dot(WTblock, libsp.block_dot(self.A, Vblock))
            self.B = libsp.block_dot(WTblock, self.B)
            self.C = libsp.block_dot(self.C, Vblock)
        else:
            return (libsp.block_dot(WTblock, libsp.block_dot(self.A, Vblock)),
                    libsp.block_dot(WTblock, self.B),
                    libsp.block_dot(self.C, Vblock))

    def solve_step(self, xn, un):

        # TODO: add options about predictor ...
        xn1 = libsp.block_sum(libsp.block_dot(self.A, xn), libsp.block_dot(self.B, un))
        yn = libsp.block_sum(libsp.block_dot(self.C, xn), libsp.block_dot(self.D, un))

        return xn1, yn


    def get_mats(self):
        
        A = np.zeros((self.states, self.states))
        B = np.zeros((self.states, self.inputs))
        C = np.zeros((self.outputs, self.states))
        D = np.zeros((self.outputs, self.inputs))
        
        iloc = 0
        for i in range(self.blocks_x):
            jloc = 0
            for j in range(self.blocks_x):
                if not self.A[i][j] is None:
                    if type(self.A[i][j]) == libsp.csc_matrix:
                        A[iloc:iloc+self.S_x[i], jloc:jloc+self.S_x[j]] = self.A[i][j].todense()
                    else:
                        A[iloc:iloc+self.S_x[i], jloc:jloc+self.S_x[j]] = self.A[i][j].copy()
                jloc += self.S_x[j]
            iloc += self.S_x[i]
        
        iloc = 0
        for i in range(self.blocks_x):
            jloc = 0
            for j in range(self.blocks_u):
                if not self.B[i][j] is None:
                    # print(i, j, iloc, jloc, self.S_x[i], self.S_u[j], self.B[i][j].shape)
                    # print(iloc, iloc+self.S_x[i], jloc, jloc+self.S_u[j])
                    if type(self.B[i][j]) == libsp.csc_matrix:
                        B[iloc:iloc+self.S_x[i], jloc:jloc+self.S_u[j]] = self.B[i][j].todense()
                    else:
                        B[iloc:iloc+self.S_x[i], jloc:jloc+self.S_u[j]] = self.B[i][j].copy()
                jloc += self.S_u[j]
            iloc += self.S_x[i]

        iloc = 0
        for i in range(self.blocks_y):
            jloc = 0
            for j in range(self.blocks_x):
                if not self.C[i][j] is None:
                    if type(self.C[i][j]) == libsp.csc_matrix:
                        C[iloc:iloc+self.S_y[i], jloc:jloc+self.S_x[j]] = self.C[i][j].todense()
                    else:
                        C[iloc:iloc+self.S_y[i], jloc:jloc+self.S_x[j]] = self.C[i][j].copy()
                jloc += self.S_x[j]
            iloc += self.S_y[i]
        
        iloc = 0
        for i in range(self.blocks_y):
            jloc = 0
            for j in range(self.blocks_u):
                if not self.D[i][j] is None:
                    if type(self.D[i][j]) == libsp.csc_matrix:
                        D[iloc:iloc+self.S_y[i], jloc:jloc+self.S_u[j]] = self.D[i][j].todense()
                    else:
                        D[iloc:iloc+self.S_y[i], jloc:jloc+self.S_u[j]] = self.D[i][j].copy()
                jloc += self.S_u[j]
            iloc += self.S_y[i]

        return A, B, C, D

# ---------------------------------------- Methods for state-space manipulation
def project(ss_here, WT, V):
    """
    Given 2 transformation matrices, (WT,V) of shapes (Nk,self.states) and
    (self.states,Nk) respectively, this routine returns a projection of the
    state space ss_here according to:

        Anew = WT A V
        Bnew = WT B
        Cnew = C V
        Dnew = D

    The projected model has the same number of inputs/outputs as the original
    one, but Nk states.
    """
<<<<<<< HEAD

    Ap = libsp.dot(WT, libsp.dot(ss_here.A, V))
    Bp = libsp.dot(WT, ss_here.B)
    Cp = libsp.dot(ss_here.C, V)

=======

    Ap = libsp.dot(WT, libsp.dot(ss_here.A, V))
    Bp = libsp.dot(WT, ss_here.B)
    Cp = libsp.dot(ss_here.C, V)

>>>>>>> a53fe2d2
    return StateSpace(Ap, Bp, Cp, ss_here.D, ss_here.dt)


def couple(ss01, ss02, K12, K21, out_sparse=False):
    """
    Couples 2 dlti systems ss01 and ss02 through the gains K12 and K21, where
    K12 transforms the output of ss02 into an input of ss01.

    Other inputs:
        - out_sparse: if True, the output system is stored as sparse (not recommended)
    """
    if ss01.dt is None and ss02.dt is None:
        pass
    else:
        try:
            assert np.abs(ss01.dt - ss02.dt) < 1e-10 * ss01.dt, 'Time-steps not matching!'
        except TypeError:
            raise TypeError('One of the systems to couple is discrete and the other continuous')

    if ss01.input_variables is not None and ss02.input_variables is not None \
            and isinstance(K12, Gain) and isinstance(K21, Gain):
        with_enhanced_vars = True
        LinearVector.check_connection(K12.output_variables, ss01.input_variables)
        LinearVector.check_connection(ss02.output_variables, K12.input_variables)

        LinearVector.check_connection(K21.output_variables, ss02.input_variables)
        LinearVector.check_connection(ss01.output_variables, K21.input_variables)
        K21 = K21.value
        K12 = K12.value
    else:
        with_enhanced_vars = False
        assert K12.shape == (ss01.inputs, ss02.outputs), \
            'Gain K12 shape not matching with systems number of inputs/outputs'
        assert K21.shape == (ss02.inputs, ss01.outputs), \
            'Gain K21 shape not matching with systems number of inputs/outputs'

    A1, B1, C1, D1 = ss01.get_mats()
    A2, B2, C2, D2 = ss02.get_mats()

    # extract size
    Nx1, Nu1 = B1.shape
    Ny1 = C1.shape[0]
    Nx2, Nu2 = B2.shape
    Ny2 = C2.shape[0]

    #  terms to invert
    maxD1 = np.max(np.abs(D1))
    maxD2 = np.max(np.abs(D2))
    if maxD1 < 1e-32:
        pass
    if maxD2 < 1e-32:
        pass

    # compute self-influence gains
    K11 = libsp.dot(K12, libsp.dot(D2, K21))
    K22 = libsp.dot(K21, libsp.dot(D1, K12))

    # left hand side terms
    L1 = libsp.dot(-K11, D1)
    L2 = libsp.dot(-K22, D2)
    L1 += libsp.eye_as(L1)
    L2 += libsp.eye_as(L2)

    # coupling terms
    cpl_12 = libsp.solve(L1, K12)
    cpl_21 = libsp.solve(L2, K21)

    cpl_11 = libsp.dot(cpl_12, libsp.dot(D2, K21))
    cpl_22 = libsp.dot(cpl_21, libsp.dot(D1, K12))

    # Build coupled system
    if out_sparse:
        raise NameError('out_sparse=True not supported yet (verify if worth it first).')
    else:
        A = np.block([
            [libsp.dense(A1 + libsp.dot(libsp.dot(B1, cpl_11), C1)), libsp.dense(libsp.dot(libsp.dot(B1, cpl_12), C2))],
            [libsp.dense(libsp.dot(libsp.dot(B2, cpl_21), C1)),
             libsp.dense(A2 + libsp.dot(libsp.dot(B2, cpl_22), C2))]])

        C = np.block([
            [libsp.dense(C1 + libsp.dot(libsp.dot(D1, cpl_11), C1)), libsp.dense(libsp.dot(libsp.dot(D1, cpl_12), C2))],
            [libsp.dense(libsp.dot(libsp.dot(D2, cpl_21), C1)),
             libsp.dense(C2 + libsp.dot(libsp.dot(D2, cpl_22), C2))]])

        B = np.block([
            [libsp.dense(B1 + libsp.dot(libsp.dot(B1, cpl_11), D1)), libsp.dense(libsp.dot(libsp.dot(B1, cpl_12), D2))],
            [libsp.dense(libsp.dot(libsp.dot(B2, cpl_21), D1)),
             libsp.dense(B2 + libsp.dot(libsp.dot(B2, cpl_22), D2))]])

        D = np.block([
            [libsp.dense(D1 + libsp.dot(libsp.dot(D1, cpl_11), D1)), libsp.dense(libsp.dot(libsp.dot(D1, cpl_12), D2))],
            [libsp.dense(libsp.dot(libsp.dot(D2, cpl_21), D1)),
             libsp.dense(D2 + libsp.dot(libsp.dot(D2, cpl_22), D2))]])

    coupled_ss = StateSpace(A, B, C, D, dt=ss01.dt)
    if with_enhanced_vars:
        coupled_ss.state_variables = LinearVector.merge(ss01.state_variables, ss02.state_variables)
        coupled_ss.input_variables = LinearVector.merge(ss01.input_variables, ss02.input_variables)
        coupled_ss.output_variables = LinearVector.merge(ss01.output_variables, ss02.output_variables)

    return coupled_ss


def disc2cont(sys):
    r"""
    Transform a discrete time system to a continuous time system using a bilinear (Tustin) transformation.

    Given a discrete time system with time step :math:`\Delta T`, the equivalent continuous time system is given
    by:

    .. math::
        \bar{A} &= \omega_0(A-I)(I + A)^{-1}  \\
        \bar{B} &= \sqrt{2\omega_0}(I+A)^{-1}B  \\
        \bar{C} &= \sqrt{2\omega_0}C(I+A)^{-1}  \\
        \bar{D} &= D - C(I+A)^{-1}B

    where :math:`\omega_0 = \frac{2}{\Delta T}`.

    References:
        MIT OCW 6.245

    Args:
        sys (libss.StateSpace): SHARPy discrete-time state-space object.

    Returns:
        libss.StateSpace: Converted continuous-time state-space object.
    """

    assert sys.dt is not None, 'System to transform is not a discrete-time system.'

    n = sys.A.shape[0]
    eye = np.eye(n)
    eye_a_inv = np.linalg.inv(sys.A + eye)
    omega_0 = 2 / sys.dt

    a = omega_0 * (sys.A - eye).dot(eye_a_inv)
    b = np.sqrt(2 * omega_0) * eye_a_inv.dot(sys.B)
    c = np.sqrt(2 * omega_0) * sys.C.dot(eye_a_inv)
    d = sys.D - sys.C.dot(eye_a_inv.dot(sys.B))

    sys_ct = StateSpace(a, b, c, d)

    if sys.input_variables is not None:
        sys_ct.input_variables = sys.input_variables
        sys_ct.state_variables = sys.state_variables
        sys_ct.output_variables = sys.output_variables

    return sys_ct


<<<<<<< HEAD
def remove_inout_channels(sys, retain_channels, where):
=======
def retain_inout_channels(sys, retain_channels, where):
    """
    Retain selected input or output channels only.

    Args:
        retain_channels (list): List of channels to retain
        where (str): ``in`` or ``out`` for input/output channels

    Returns:
        StateSpace: Updated state-space object
    """
>>>>>>> a53fe2d2
    retain_m = len(retain_channels)  # new number of in/out

    if where == 'in':
        m = sys.inputs  # current number of in/out
        gain_input_vars = sys.input_variables
        gain_output_vars = LinearVector.transform(sys.input_variables, to_type=OutputVariable)
    elif where == 'out':
        m = sys.outputs
        gain_input_vars = LinearVector.transform(sys.output_variables, to_type=InputVariable)
        gain_output_vars = sys.output_variables.copy()
    else:
        raise NameError('Argument ``where`` can only be ``in`` or ``out``.')

    gain_matrix = np.zeros((retain_m, m))
    for ith, channel in enumerate(retain_channels):
        gain_matrix[ith, channel] = 1

    # Go through variables...
    for var in gain_input_vars:
        n_vars = np.sum((np.array(retain_channels) < var.end_position) * (np.array(retain_channels) >= var.first_position))

        if n_vars == 0:
            gain_output_vars.remove(var.name)
        else:
            gain_output_vars.modify(var.name, size=n_vars)

    gain_output_vars.update_indices()
    gain_output_vars.update_locations()

    gain_matrix = Gain(gain_matrix,
                       input_vars=gain_input_vars,
                       output_vars=gain_output_vars)

    if where == 'in':
        sys.addGain(gain_matrix.transpose(), where='in')
    elif where == 'out':
        sys.addGain(gain_matrix, where='out')
    else:
        raise NameError('Argument ``where`` can only be ``in`` or ``out``.')

    return sys


def freqresp(SS, wv, dlti=True):
    """
    In-house frequency response function supporting dense/sparse types

    Inputs:
    - SS: instance of StateSpace class, or scipy.signal.StateSpace*
    - wv: frequency range
    - dlti: True if discrete-time system is considered.

    Outputs:
    - Yfreq[outputs,inputs,len(wv)]: frequency response over wv

    Warnings:
    -  This function may not be very efficient for dense matrices (as A is not
    reduced to upper Hessenberg form), but can exploit sparsity in the state-space
    matrices.
    """

    assert type(SS) == StateSpace, \
        'Type %s of state-space model not supported. Use libss.StateSpace instead!' % type(SS)
    SS.check_types()

    if hasattr(SS, 'dt') and dlti:
        Ts = SS.dt
        wTs = Ts * wv
        zv = np.cos(wTs) + 1.j * np.sin(wTs)
    else:
        # print('Assuming a continuous time system')
        zv = 1.j * wv

    Nx = SS.A.shape[0]
    Ny = SS.D.shape[0]
    try:
        Nu = SS.B.shape[1]
    except IndexError:
        Nu = 1

    Nw = len(wv)

    Yfreq = np.empty((Ny, Nu, Nw,), dtype=np.complex_)
    Eye = libsp.eye_as(SS.A)
    for ii in range(Nw):
        sol_cplx = libsp.solve(zv[ii] * Eye - SS.A, SS.B)
        Yfreq[:, :, ii] = libsp.dot(SS.C, sol_cplx, type_out=np.ndarray) + SS.D

    return Yfreq


def series(SS01, SS02):
    r"""
    Connects two state-space blocks in series. If these are instances of DLTI
    state-space systems, they need to have the same type and time-step. If the input systems are sparse, they are
    converted to dense.

    The connection is such that:

    .. math::
        u \rightarrow \mathsf{SS01} \rightarrow \mathsf{SS02} \rightarrow y \Longrightarrow
        u \rightarrow \mathsf{SStot} \rightarrow y

    where the state vector :math:`x` is :math:`[x_1, x_2]`.

    Args:
        SS01 (libss.StateSpace): State Space 1 instance. Can be DLTI/CLTI, dense or sparse.
        SS02 (libss.StateSpace): State Space 2 instance. Can be DLTI/CLTI, dense or sparse.

    Returns
        libss.StateSpace: Combined state space system in series in dense format.
    """

    if type(SS01) is not type(SS02):
        raise TypeError('The two input systems are not of the same type')
    if SS01.dt != SS02.dt:
        raise NameError('DLTI systems do not have the same time-step. SS01 dt={:f}, SS02 dt={:f}'.format(
            SS01.dt, SS02.dt))

    # check series connection
    if SS01.output_variables is not None and SS02.input_variables is not None:
        LinearVector.check_connection(SS01.output_variables, SS02.input_variables)
        # for i_var in range(SS01.output_variables.num_variables):
        #     out1 = SS01.output_variables[i_var]
        #     in2 = SS02.input_variables[i_var]
        #     if out1.name != in2.name:
        #         raise NameError('Series coupling outputs1 and inputs2 have different names')
        #     if not (out1.rows_loc == in2.cols_loc).all:
        #         raise IndexError('Series coupling. Output1 channels do not line up with input2 channels.')

    # determine size of total system
    Nst01, Nst02 = SS01.states, SS02.states
    Nst = Nst01 + Nst02
    Nin = SS01.inputs
    Nout = SS02.outputs

    if SS01.outputs != SS02.inputs:
        raise ValueError('SS01 outputs not equal to SS02 inputs,\nSS01={:s}\nSS02={:s}'.format(str(SS01), str(SS02)))

    # Build A matrix
    A = np.zeros((Nst, Nst))

    A[:Nst01, :Nst01] = libsp.dense(SS01.A)
    A[Nst01:, Nst01:] = libsp.dense(SS02.A)
    A[Nst01:, :Nst01] = libsp.dense(libsp.dot(SS02.B, SS01.C))

    # Build the rest
    B = np.concatenate((libsp.dense(SS01.B), libsp.dense(libsp.dot(SS02.B, SS01.D))), axis=0)
    C = np.concatenate((libsp.dense(libsp.dot(SS02.D, SS01.C)), libsp.dense(SS02.C)), axis=1)
    D = libsp.dense(libsp.dot(SS02.D, SS01.D))

    SStot = StateSpace(A, B, C, D, dt=SS01.dt)

    SStot.input_variables = SS01.input_variables
    try:
        SStot.state_variables = LinearVector.merge(SS01.state_variables, SS02.state_variables)
    except AttributeError:
        SStot.state_variables = None
    SStot.output_variables = SS02.output_variables

    return SStot


def parallel(SS01, SS02):
    """
    Returns the sum (or parallel connection of two systems). Given two state-space
    models with the same output, but different input:
        u1 --> SS01 --> y
        u2 --> SS02 --> y

    """

    if type(SS01) is not type(SS02):
        raise NameError('The two input systems need to have the same size!')
    if SS01.dt != SS02.dt:
        raise NameError('DLTI systems do not have the same time-step!')
    Nout = SS02.outputs
    if Nout != SS01.outputs:
        raise NameError('DLTI systems need to have the same number of output!')

    # if type(SS01) is control.statesp.StateSpace:
    # 	SStot=control.parallel(SS01,SS02)
    # else:

    # determine size of total system
    Nst01, Nst02 = SS01.states, SS02.states
    Nst = Nst01 + Nst02
    Nin01, Nin02 = SS01.inputs, SS02.inputs
    Nin = Nin01 + Nin02

    # Build A,B matrix
    A = np.zeros((Nst, Nst))
    A[:Nst01, :Nst01] = SS01.A
    A[Nst01:, Nst01:] = SS02.A
    B = np.zeros((Nst, Nin))
    B[:Nst01, :Nin01] = SS01.B
    B[Nst01:, Nin01:] = SS02.B

    # Build the rest
    C = np.block([SS01.C, SS02.C])
    D = np.block([SS01.D, SS02.D])

    SStot = scsig.dlti(A, B, C, D, dt=SS01.dt)

    return SStot


def SSconv(A, B0, B1, C, D, Bm1=None):
    r"""
    Convert a DLTI system with prediction and delay of the form:

        .. math::
            \mathbf{x}_{n+1} &= \mathbf{A\,x}_n + \mathbf{B_0\,u}_n + \mathbf{B_1\,u}_{n+1} + \mathbf{B_{m1}\,u}_{n-1} \\
            \mathbf{y}_n &= \mathbf{C\,x}_n + \mathbf{D\,u}_n

    into the state-space form:

        .. math::
            \mathbf{h}_{n+1} &= \mathbf{A_h\,h}_n + \mathbf{B_h\,u}_n \\
            \mathbf{y}_n &= \mathbf{C_h\,h}_n + \mathbf{D_h\,u}_n

    If :math:`\mathbf{B_{m1}}` is ``None``, the original state is retrieved through

        .. math:: \mathbf{x}_n = \mathbf{h}_n + \mathbf{B_1\,u}_n

    and only the :math:`\mathbf{B}` and :math:`\mathbf{D}` matrices are modified.


    If :math:`\mathbf{B_{m1}}` is not ``None``, the SS is augmented with the new state

        .. math:: \mathbf{g}_{n} = \mathbf{u}_{n-1}

    or, equivalently, with the equation

        .. math:: \mathbf{g}_{n+1} = \mathbf{u}_n

    leading to the new form

        .. math::
            \mathbf{H}_{n+1} &= \mathbf{A_A\,H}_{n} + \mathbf{B_B\,u}_n \\
            \mathbf{y}_n &= \mathbf{C_C\,H}_{n} + \mathbf{D_D\,u}_n

    where :math:`\mathbf{H} = (\mathbf{x},\,\mathbf{g})`.

    Args:
        A (np.ndarray): dynamics matrix
        B0 (np.ndarray): input matrix for input at current time step ``n``. Set to None if this is zero.
        B1 (np.ndarray): input matrix for input at time step ``n+1`` (predictor term)
        C (np.ndarray): output matrix
        D (np.ndarray): direct matrix
        Bm1 (np.ndarray): input matrix for input at time step ``n-1`` (delay term)

    Returns:
        tuple: tuple packed with the state-space matrices :math:`\mathbf{A},\,\mathbf{B},\,\mathbf{C}` and :math:`\mathbf{D}`.

    References:
        Franklin, GF and Powell, JD. Digital Control of Dynamic Systems, Addison-Wesley Publishing Company, 1980

    Warnings:
        functions untested for delays (Bm1 != 0)
    """

    # Account for u^{n+1} terms (prediction)
    if B0 is None:
        Bh = libsp.dot(A, B1)
    else:
        Bh = B0 + libsp.dot(A, B1)
    Dh = D + libsp.dot(C, B1)

    # Account for u^{n-1} terms (delay)
    if Bm1 is None:
        outs = (A, Bh, C, Dh)
    else:
        warnings.warn('Function untested when Bm1!=None')

        Nx, Nu, Ny = A.shape[0], Bh.shape[1], C.shape[0]
        AA = np.block([[A, Bm1],
                       [np.zeros((Nu, Nx)), np.zeros((Nu, Nu))]])
        BB = np.block([[Bh], [np.eye(Nu)]])
        CC = np.block([C, np.zeros((Ny, Nu))])
        DD = Dh
        outs = (AA, BB, CC, DD)

    return outs


def addGain(SShere, Kmat, where):
    """
    Convert input u or output y of a SS DLTI system through gain matrix K. We
    have the following transformations:
    - where='in': the input dof of the state-space are changed
        u_new -> Kmat*u -> SS -> y  => u_new -> SSnew -> y
    - where='out': the output dof of the state-space are changed
         u -> SS -> y -> Kmat*u -> ynew => u -> SSnew -> ynew
    - where='parallel': the input dofs are changed, but not the output
         -
        {u_1 -> SS -> y_1
       { u_2 -> y_2= Kmat*u_2    =>    u_new=(u_1,u_2) -> SSnew -> y=y_1+y_2
        {y = y_1+y_2
         -
    Warning: function not tested for Kmat stored in sparse format
    """

    assert where in ['in', 'out', 'parallel-down', 'parallel-up'], \
        'Specify whether gains are added to input or output'

    if where == 'in':
        A = SShere.A
        B = SShere.B.dot(Kmat)
        C = SShere.C
        D = SShere.D.dot(Kmat)

    if where == 'out':
        A = SShere.A
        B = SShere.B
        C = Kmat.dot(SShere.C)
        D = Kmat.dot(SShere.D)

    if where == 'parallel-down':
        A = SShere.A
        C = SShere.C
        B = np.block([SShere.B, np.zeros((SShere.B.shape[0], Kmat.shape[1]))])
        D = np.block([SShere.D, Kmat])

    if where == 'parallel-up':
        A = SShere.A
        C = SShere.C
        B = np.block([np.zeros((SShere.B.shape[0], Kmat.shape[1])), SShere.B])
        D = np.block([Kmat, SShere.D])

    if SShere.dt == None:
        SSnew = StateSpace(A, B, C, D)
    else:
        SSnew = StateSpace(A, B, C, D, dt=SShere.dt)

    return SSnew


def join2(SS1, SS2):
    r"""
    Join two state-spaces or gain matrices such that, given:

        .. math::
            \mathbf{u}_1 \longrightarrow &\mathbf{SS}_1 \longrightarrow \mathbf{y}_1 \\
            \mathbf{u}_2 \longrightarrow &\mathbf{SS}_2 \longrightarrow \mathbf{y}_2

    we obtain:

        .. math::
            \mathbf{u} \longrightarrow \mathbf{SS}_{TOT} \longrightarrow \mathbf{y}

    with :math:`\mathbf{u}=(\mathbf{u}_1,\mathbf{u}_2)^T` and :math:`\mathbf{y}=(\mathbf{y}_1,\mathbf{y}_2)^T`.

    The output :math:`\mathbf{SS}_{TOT}` is either a gain matrix or a state-space system according
    to the input :math:`\mathbf{SS}_1` and :math:`\mathbf{SS}_2`

    Args:
        SS1 (scsig.StateSpace or np.ndarray): State space 1 or gain 1
        SS2 (scsig.StateSpace or np.ndarray): State space 2 or gain 2

    Returns:
        scsig.StateSpace or np.ndarray: combined state space or gain matrix

    """
    type_dlti = scsig.ltisys.StateSpaceDiscrete

    if isinstance(SS1, np.ndarray) and isinstance(SS2, np.ndarray):

        Nin01, Nin02 = SS1.shape[1], SS2.shape[1]
        Nout01, Nout02 = SS1.shape[0], SS2.shape[0]
        SStot = np.block([[SS1, np.zeros((Nout01, Nin02))],
                          [np.zeros((Nout02, Nin01)), SS2]])

    elif isinstance(SS1, np.ndarray) and isinstance(SS2, type_dlti):

        Nin01, Nout01 = SS1.shape[1], SS1.shape[0]
        Nin02, Nout02 = SS2.inputs, SS2.outputs
        Nx02 = SS2.A.shape[0]

        A = SS2.A
        B = np.block([np.zeros((Nx02, Nin01)), SS2.B])
        C = np.block([[np.zeros((Nout01, Nx02))],
                      [SS2.C]])
        D = np.block([[SS1, np.zeros((Nout01, Nin02))],
                      [np.zeros((Nout02, Nin01)), SS2.D]])

        SStot = scsig.StateSpace(A, B, C, D, dt=SS2.dt)

    elif isinstance(SS1, type_dlti) and isinstance(SS2, np.ndarray):

        Nin01, Nout01 = SS1.inputs, SS1.outputs
        Nin02, Nout02 = SS2.shape[1], SS2.shape[0]
        Nx01 = SS1.A.shape[0]

        A = SS1.A
        B = np.block([SS1.B, np.zeros((Nx01, Nin02))])
        C = np.block([[SS1.C],
                      [np.zeros((Nout02, Nx01))]])
        D = np.block([[SS1.D, np.zeros((Nout01, Nin02))],
                      [np.zeros((Nout02, Nin01)), SS2]])

        SStot = scsig.StateSpace(A, B, C, D, dt=SS1.dt)

    elif isinstance(SS1, type_dlti) and isinstance(SS2, type_dlti):

        assert SS1.dt == SS2.dt, 'State-space models must have the same time-step'

        Nin01, Nout01 = SS1.inputs, SS1.outputs
        Nin02, Nout02 = SS2.inputs, SS2.outputs
        Nx01, Nx02 = SS1.A.shape[0], SS2.A.shape[0]

        A = np.block([[SS1.A, np.zeros((Nx01, Nx02))],
                      [np.zeros((Nx02, Nx01)), SS2.A]])
        B = np.block([[SS1.B, np.zeros((Nx01, Nin02))],
                      [np.zeros((Nx02, Nin01)), SS2.B]])
        C = np.block([[SS1.C, np.zeros((Nout01, Nx02))],
                      [np.zeros((Nout02, Nx01)), SS2.C]])
        D = np.block([[SS1.D, np.zeros((Nout01, Nin02))],
                      [np.zeros((Nout02, Nin01)), SS2.D]])
        SStot = scsig.StateSpace(A, B, C, D, dt=SS1.dt)

    else:
        raise NameError('Input types not recognised in any implemented option!')

    return SStot


def join(SS_list, wv=None):
    """
    Given a list of state-space models belonging to the StateSpace class, creates a
    joined system whose output is the sum of the state-space outputs. If wv is
    not None, this is a list of weights, such that the output is:

        y = sum( wv[ii] y_ii )

    Ref: equation (4.22) of
    Benner, P., Gugercin, S. & Willcox, K., 2015. A Survey of Projection-Based
    Model Reduction Methods for Parametric Dynamical Systems. SIAM Review, 57(4),
    pp.483–531.

    Warnings:
        - system matrices must be numpy arrays
        - the function does not perform any check!
    """

    N = len(SS_list)
    if wv is not None:
        assert N == len(wv), "'weights input should have'"

    A = scalg.block_diag(*[getattr(ss, 'A') for ss in SS_list])
    B = np.block([[getattr(ss, 'B')] for ss in SS_list])

    if wv is None:
        C = np.block([getattr(ss, 'C') for ss in SS_list])
    else:
        C = np.block([ww * getattr(ss, 'C') for ww, ss in zip(wv, SS_list)])

    D = np.zeros_like(SS_list[0].D)
    for ii in range(N):
        if wv is None:
            D += SS_list[ii].D
        else:
            D += wv[ii] * SS_list[ii].D

    return StateSpace(A, B, C, D, SS_list[0].dt)


def sum_ss(SS1, SS2, negative=False):
    """
    Given 2 systems or gain matrices (or a combination of the two) having the
    same amount of input/output, the function returns a gain or state space
    model summing the two. Namely, given:
        u -> SS1 -> y1
        u -> SS2 -> y2
    we obtain:
        u -> SStot -> y1+y2 	if negative=False
    """
    type_dlti = scsig.ltisys.StateSpaceDiscrete

    if isinstance(SS1, np.ndarray) and isinstance(SS2, np.ndarray):
        SStot = SS1 + SS2

    elif isinstance(SS1, np.ndarray) and isinstance(SS2, type_dlti):
        Kmat = SS1
        A = SS2.A
        B = SS2.B
        C = SS2.C
        D = SS2.D + Kmat
        SStot = scsig.StateSpace(A, B, C, D, dt=SS2.dt)

    elif isinstance(SS1, type_dlti) and isinstance(SS2, np.ndarray):
        Kmat = SS2
        A = SS1.A
        B = SS1.B
        C = SS1.C
        D = SS1.D + Kmat

        SStot = scsig.StateSpace(A, B, C, D, dt=SS2.dt)

    elif isinstance(SS1, type_dlti) and isinstance(SS2, type_dlti):

        assert np.abs(1. - SS1.dt / SS2.dt) < 1e-13, \
            'State-space models must have the same time-step'

        Nin01, Nout01 = SS1.inputs, SS1.outputs
        Nin02, Nout02 = SS2.inputs, SS2.outputs
        Nx01, Nx02 = SS1.A.shape[0], SS2.A.shape[0]

        A = np.block([[SS1.A, np.zeros((Nx01, Nx02))],
                      [np.zeros((Nx02, Nx01)), SS2.A]])
        B = np.block([[SS1.B, ],
                      [SS2.B]])
        C = np.block([SS1.C, SS2.C])
        D = SS1.D + SS2.D

        SStot = scsig.StateSpace(A, B, C, D, dt=SS1.dt)


    else:
        raise NameError('Input types not recognised in any implemented option!')

    return SStot


def scale_SS(SSin, input_scal=1., output_scal=1., state_scal=1., byref=True):
    r"""
    Given a state-space system, scales the equations such that the original
    input and output, :math:`u` and :math:`y`, are substituted by :math:`u_{AD}=\frac{u}{u_{ref}}`
    and :math:`y_{AD}=\frac{y}{y_{ref}}`.

    If the original system has form:

        .. math::
                \mathbf{x}^{n+1} &= \mathbf{A\,x}^n + \mathbf{B\,u}^n \\
                \mathbf{y}^{n} &= \mathbf{C\,x}^{n} + \mathbf{D\,u}^n

    the transformation is such that:

        .. math::
                \mathbf{x}^{n+1} &= \mathbf{A\,x}^n + \mathbf{B}\,\frac{u_{ref}}{x_{ref}}\mathbf{u_{AD}}^n \\
                \mathbf{y_{AD}}^{n+1} &= \frac{1}{y_{ref}}(\mathbf{C}\,x_{ref}\,\mathbf{x}^{n+1} + \mathbf{D}\,u_{ref}\,\mathbf{u_{AD}}^n)

    By default, the state-space model is manipulated by reference (``byref=True``)

    Args:
        SSin (scsig.dlti): original state-space formulation
        input_scal (float or np.ndarray): input scaling factor :math:`u_{ref}`. It can be a float or an array, in which
                                          case the each element of the input vector will be scaled by a different
                                          factor.
        output_scal (float or np.ndarray): output scaling factor :math:`y_{ref}`. It can be a float or an array, in which
                                           case the each element of the output vector will be scaled by a different
                                           factor.
        state_scal (float or np.ndarray): state scaling factor :math:`x_{ref}`. It can be a float or an array, in which
                                          case the each element of the state vector will be scaled by a different
                                          factor.
        byref (bool): state space manipulation order

    Returns:
          scsig.dlti: scaled state space formulation
    """

    # check input:
    Nin, Nout = SSin.inputs, SSin.outputs
    Nstates = SSin.A.shape[0]

    if isinstance(input_scal, (list, np.ndarray)):
        assert len(input_scal) == Nin, \
            'Length of input_scal not matching number of state-space inputs!'
    else:
        input_scal = Nin * [input_scal]

    if isinstance(output_scal, (list, np.ndarray)):
        assert len(output_scal) == Nout, \
            'Length of output_scal not matching number of state-space outputs!'
    else:
        output_scal = Nout * [output_scal]

    if isinstance(state_scal, (list, np.ndarray)):
        assert len(state_scal) == Nstates, \
            'Length of state_scal not matching number of state-space states!'
    else:
        state_scal = Nstates * [state_scal]

    if byref:
        SS = SSin
    else:
        print('deep-copying state-space model before scaling')
        SS = copy.deepcopy(SSin)

    # update input related matrices
    for ii in range(Nin):
        SS.B[:, ii] = SS.B[:, ii] * input_scal[ii]
        SS.D[:, ii] = SS.D[:, ii] * input_scal[ii]
        # SS.B[:,ii]*=input_scal[ii]
        # SS.D[:,ii]*=input_scal[ii]

    # update output related matrices
    for ii in range(Nout):
        SS.C[ii, :] = SS.C[ii, :] / output_scal[ii]
        SS.D[ii, :] = SS.D[ii, :] / output_scal[ii]
        # SS.C[ii,:]/=output_scal[ii]
        # SS.D[ii,:]/=output_scal[ii]

    # update state related matrices
    for ii in range(Nstates):
        SS.B[ii, :] = SS.B[ii, :] / state_scal[ii]
        SS.C[:, ii] = SS.C[:, ii] * state_scal[ii]
        # SS.B[ii,:]/=state_scal[ii]
        # SS.C[:,ii]*=state_scal[ii]

    return SS


def simulate(SShere, U, x0=None):
    """
    Routine to simulate response to generic input.

    Warnings:
        This routine is for testing and may lack of robustness. Use
        scipy.signal instead.
    """

    A, B, C, D = SShere.A, SShere.B, SShere.C, SShere.D

    NT = U.shape[0]
    Nx = A.shape[0]
    Ny = C.shape[0]

    X = np.zeros((NT, Nx))
    Y = np.zeros((NT, Ny))

    if x0 is not None: X[0] = x0
    if len(U.shape) == 1:
        U = U.reshape((NT, 1))

    Y[0] = libsp.dot(C, X[0]) + libsp.dot(D, U[0])

    for ii in range(1, NT):
        X[ii] = libsp.dot(A, X[ii - 1]) + libsp.dot(B, U[ii - 1])
        Y[ii] = libsp.dot(C, X[ii]) + libsp.dot(D, U[ii])

    return Y, X


def Hnorm_from_freq_resp(gv, method):
    """
    Given a frequency response over a domain kv, this funcion computes the
    H norms through numerical integration.

    Note that if kv[-1]<np.pi/dt, the method assumed gv=0 for each frequency
    kv[-1]<k<np.pi/dt.

    Warning: only use for SISO systems! For MIMO definitions are different
    """

    if method is 'H2':
        Nk = len(gv)
        gvsq = gv * gv.conj()
        Gnorm = np.sqrt(np.trapz(gvsq / (Nk - 1.)))

    elif method is 'Hinf':
        Gnorm = np.linalg.norm(gv, np.inf)

    if np.abs(Gnorm.imag / Gnorm.real) > 1e-16:
        raise NameError('Norm is not a real number. Verify data/algorithm!')

    return Gnorm


def adjust_phase(y, deg=True):
    """
    Modify the phase y of a frequency response to remove discontinuities.
    """

    if deg is True:
        shift = 360.
    else:
        shift = 2. * np.pi

    dymax = 0.0

    N = len(y)
    for ii in range(N - 1):
        dy = y[ii + 1] - y[ii]
        if np.abs(dy) > dymax: dymax = np.abs(dy)
        if dy > 0.97 * shift:
            print('Subtracting shift to frequency response phase diagram!')
            y[ii + 1::] = y[ii + 1::] - shift

        elif dy < -0.97 * shift:
            y[ii + 1::] = y[ii + 1::] + shift
            print('Adding shift to frequency response phase diagram!')

    return y


# -------------------------------------------------------------- Special Models


def SSderivative(ds):
    """
    Given a time-step ds, and an single input time history u, this SS model
    returns the output y=[u,du/ds], where du/dt is computed with second order
    accuracy.
    """

    A = np.array([[0]])
    Bm1 = np.array([0.5 / ds])
    B0 = np.array([[-2 / ds]])
    B1 = np.array([[1.5 / ds]])
    C = np.array([[0], [1]])
    D = np.array([[1], [0]])

    # change state
    Aout, Bout, Cout, Dout = SSconv(A, B0, B1, C, D, Bm1)

    return Aout, Bout, Cout, Dout


def SSintegr(ds, method='trap'):
    """
    Builds a state-space model of an integrator.

    - method: Numerical scheme. Available options are:
        - 1tay: 1st order Taylor (fwd)
                I[ii+1,:]=I[ii,:] + ds*F[ii,:]
        - trap: I[ii+1,:]=I[ii,:] + 0.5*dx*(F[ii,:]+F[ii+1,:])

        Note: other option can be constructured if information on derivative of
        F is available  (for e.g.)
    """

    A = np.array([[1]])
    C = np.array([[1.]])
    D = np.array([[0.]])

    if method == '1tay':
        Bm1 = np.array([0.])
        B0 = np.array([[ds]])
        B1 = np.array([[0.]])
        Aout, Bout, Cout, Dout = A, B0, C, D

    elif method == 'trap':
        Bm1 = np.array([0.])
        B0 = np.array([[.5 * ds]])
        B1 = np.array([[.5 * ds]])
        Aout, Bout, Cout, Dout = SSconv(A, B0, B1, C, D, Bm1=None)

    else:
        raise NameError('Method %s not available!' % method)

    # change state

    return Aout, Bout, Cout, Dout


def build_SS_poly(Acf, ds, negative=False):
    """
    Builds a discrete-time state-space representation of a polynomial system
    whose frequency response has from:
        Ypoly[oo,ii](k) = -A2[oo,ii] D2(k) - A1[oo,ii] D1(k) - A0[oo,ii]
    where C1,D2 are discrete-time models of first and second derivatives, ds is
    the time-step and the coefficient matrices are such that:
        A{nn}=Acf[oo,ii,nn]
    """

    Nout, Nin, Ncf = Acf.shape
    assert Ncf == 3, 'Acf input last dimension must be equal to 3!'

    Ader, Bder, Cder, Dder = SSderivative(ds)
    SSder = scsig.dlti(Ader, Bder, Cder, Dder, dt=ds)
    SSder02 = series(SSder, join2(np.array([[1]]), SSder))

    SSder_all = copy.deepcopy(SSder02)
    for ii in range(Nin - 1):
        SSder_all = join2(SSder_all, SSder02)

    # Build polynomial forcing terms
    sign = 1.0
    if negative == True: sign = -1.0

    A0 = Acf[:, :, 0]
    A1 = Acf[:, :, 1]
    A2 = Acf[:, :, 2]
    Kforce = np.zeros((Nout, 3 * Nin))
    for ii in range(Nin):
        Kforce[:, 3 * ii] = sign * (A0[:, ii])
        Kforce[:, 3 * ii + 1] = sign * (A1[:, ii])
        Kforce[:, 3 * ii + 2] = sign * (A2[:, ii])
    SSpoly_neg = addGain(SSder_all, Kforce, where='out')

    return SSpoly_neg


def butter(order, Wn, N=1, btype='lowpass'):
    """
    build MIMO butterworth filter of order ord and cut-off freq over Nyquist
    freq ratio Wn.
    The filter will have N input and N output and N*ord states.

    Note: the state-space form of the digital filter does not depend on the
    sampling time, but only on the Wn ratio.
    As a result, this function only returns the A,B,C,D matrices of the filter
    state-space form.
    """

    # build DLTI SISO
    num, den = scsig.butter(order, Wn, btype=btype, analog=False, output='ba')
    Af, Bf, Cf, Df = scsig.tf2ss(num, den)
    SSf = scsig.dlti(Af, Bf, Cf, Df, dt=1.0)

    SStot = SSf
    for ii in range(1, N):
        SStot = join2(SStot, SSf)

    return SStot.A, SStot.B, SStot.C, SStot.D


# ----------------------------------------------------------------------- Utils

def get_freq_from_eigs(eigs, dlti=True):
    """
    Compute natural freq corresponding to eigenvalues, eigs, of a continuous or
    discrete-time (dlti=True) systems.

    Note: if dlti=True, the frequency is normalised by (1./dt), where dt is the
    DLTI time-step - i.e. the frequency in Hertz is obtained by multiplying fn by
    (1./dt).
    """
    if dlti:
        fn = 0.5 * np.angle(eigs) / np.pi
    else:
        fn = np.abs(eigs.imag)
    return fn


def eigvals(a, dlti=False):
    """
    Ordered eigenvalaues of a matrix.

    Args:
        a (np.ndarray): Matrix.
        dlti (bool): If true, the eigenvalues are ordered by modulus, else by real part.

    Returns:
        np.ndarray: ordered set of eigenvalues.
    """
    eigs = np.linalg.eigvals(a)

    if dlti:
        order = np.argsort(np.abs(eigs))
    else:
        order = np.argsort(eigs.real)

    return eigs[order]


# --------------------------------------------------------------------- Testing


def random_ss(Nx, Nu, Ny, dt=None, use_sparse=False, stable=True):
    """
    Define random system from number of states (Nx), inputs (Nu) and output (Ny).

    Args:
        Nx (int): Number of states
        Nu (int): Number of inputs
        Ny (int): Number of outputs
        dt (float (optional)): Time step for discrete systems
        use_sparse (bool): Use sparse matrices
        stable (bool): Ensure the system is stable

    Returns:
        StateSpace: State space object
    """

    A = np.random.rand(Nx, Nx)
    if stable:
        ev, U = np.linalg.eig(A)
        evabs = np.abs(ev)

        for ee in range(len(ev)):
            if evabs[ee] > 0.99:
                ev[ee] /= 1.1 * evabs[ee]
        A = np.dot(U * ev, np.linalg.inv(U)).real
    B = np.random.rand(Nx, Nu)
    C = np.random.rand(Ny, Nx)
    D = np.random.rand(Ny, Nu)

    if use_sparse:
<<<<<<< HEAD
        SS = StateSpace(libsp.csc_matrix(A),
=======
        ss = StateSpace(libsp.csc_matrix(A),
>>>>>>> a53fe2d2
                        libsp.csc_matrix(B),
                        libsp.csc_matrix(C),
                        libsp.csc_matrix(D),
                        dt=dt)
    else:
<<<<<<< HEAD
        SS = StateSpace(A, B, C, D, dt=dt)
=======
        ss = StateSpace(A, B, C, D, dt=dt)
>>>>>>> a53fe2d2

    ss.initialise_variables(({'name': 'input_variable', 'size': Nu}), var_type='in')
    ss.initialise_variables(({'name': 'output_variable', 'size': Ny}), var_type='out')
    ss.initialise_variables(({'name': 'state_variable', 'size': Nx}), var_type='state')

    return ss


def compare_ss(SS1, SS2, tol=1e-10, Print=False):
    """
    Assert matrices of state-space models are identical
    """

    era = np.max(np.abs(libsp.dense(SS1.A) - libsp.dense(SS2.A)))
    if Print: print('Max. error A: %.3e' % era)

    erb = np.max(np.abs(libsp.dense(SS1.B) - libsp.dense(SS2.B)))
    if Print: print('Max. error B: %.3e' % erb)

    erc = np.max(np.abs(libsp.dense(SS1.C) - libsp.dense(SS2.C)))
    if Print: print('Max. error C: %.3e' % erc)

    erd = np.max(np.abs(libsp.dense(SS1.D) - libsp.dense(SS2.D)))
    if Print: print('Max. error D: %.3e' % erd)

    assert era < tol, 'Error A matrix %.2e>%.2e' % (era, tol)
    assert erb < tol, 'Error B matrix %.2e>%.2e' % (erb, tol)
    assert erc < tol, 'Error C matrix %.2e>%.2e' % (erc, tol)
    assert erd < tol, 'Error D matrix %.2e>%.2e' % (erd, tol)

    # print('System matrices identical within tolerance %.2e'%tol)
    return (era, erb, erc, erd)


# -----------------------------------------------------------------------------


def ss_to_scipy(ss):
    """
    Converts to a scipy.signal linear time invariant system

    Args:
        ss (libss.StateSpace): SHARPy state space object

    Returns:
        scipy.signal.dlti
    """

    if ss.dt == None:
        sys = scsig.lti(ss.A, ss.B, ss.C, ss.D)
    else:
        sys = scsig.dlti(ss.A, ss.B, ss.C, ss.D, dt=ss.dt)

    return sys<|MERGE_RESOLUTION|>--- conflicted
+++ resolved
@@ -65,11 +65,7 @@
 
 # ------------------------------------------------------------- Dedicated class
 
-<<<<<<< HEAD
-class StateSpace():
-=======
 class StateSpace:
->>>>>>> a53fe2d2
     """
     Wrap state-space models allocation into a single class and support both
     full and sparse matrices. The class emulates
@@ -325,17 +321,10 @@
         """
         scale_SS(self, input_scal, output_scal, state_scal, byref=True)
 
-<<<<<<< HEAD
-    def project(self, WT, V):
-        """
-        Given 2 transformation matrices, (WT,V) of shapes (Nk,self.states) and
-        (self.states,Nk) respectively, this routine projects the state space
-=======
     def project(self, wt, v):
         """
         Given 2 transformation matrices, ``(WT, V)`` of shapes ``(Nk, self.states)`` and
         ``(self.states, Nk)`` respectively, this routine projects the state space
->>>>>>> a53fe2d2
         model states according to:
 
 
@@ -347,14 +336,6 @@
 
         The projected model has the same number of inputs/outputs as the original
         one, but Nk states.
-<<<<<<< HEAD
-        """
-
-        self.A = libsp.dot(WT, libsp.dot(self.A, V))
-        self.B = libsp.dot(WT, self.B)
-        self.C = libsp.dot(self.C, V)
-        self.states = V.shape[1]
-=======
 
         Args:
             wt (Gain or np.ndarray): Left projection matrix
@@ -369,7 +350,6 @@
             self.A = libsp.dot(wt, libsp.dot(self.A, v))
             self.B = libsp.dot(wt, self.B)
             self.C = libsp.dot(self.C, v)
->>>>>>> a53fe2d2
 
     def truncate(self, N):
         """ Retains only the first N states. """
@@ -493,27 +473,6 @@
             raise AttributeError('No output variables have been defined for the current state-space object. Define '
                                  'some variables prior to using the remove_outputs() method.')
 
-<<<<<<< HEAD
-        self.output_variables.remove(*output_remove_list)
-
-        i = 0
-        retain_output_array = None
-        for variable in self.output_variables:
-            if i == 0:
-                retain_output_array = variable.rows_loc
-            else:
-                retain_output_array = np.vstack((retain_output_array, variable.rows_loc))
-            i += 1
-
-        if retain_output_array is not None:
-            if type(self.B) is libsp.csc_matrix:
-                self.C = libsp.csc_matrix(self.C[retain_output_array, :])
-                self.D = libsp.csc_matrix(self.D[retain_output_array, :])
-            else:
-                self.C = self.C[retain_output_array, :]
-                self.D = self.D[retain_output_array, :]
-
-=======
         new_outputs = 0
         for variable in self.output_variables:
             if variable.name not in output_remove_list:
@@ -536,7 +495,6 @@
                 self.D = out_gain.dot(self.D)
 
         self.output_variables.remove(*output_remove_list)
->>>>>>> a53fe2d2
         self.output_variables.update_locations()
 
     @classmethod
@@ -627,9 +585,6 @@
         self._outputs = value
 
     def dot(self, elem):
-<<<<<<< HEAD
-        return self.value.dot(elem)
-=======
         """
         Dot product of two Gains
 
@@ -647,7 +602,6 @@
                         output_vars=self.output_variables.copy())
         else:
             return self.value.dot(elem)
->>>>>>> a53fe2d2
 
     def __repr__(self):
         str_out = ''
@@ -676,10 +630,7 @@
         return Gain(self.value.T,
                     input_vars=input_variables,
                     output_vars=output_variables)
-<<<<<<< HEAD
-=======
-
->>>>>>> a53fe2d2
+
 
 class ss_block():
     """
@@ -942,19 +893,11 @@
     The projected model has the same number of inputs/outputs as the original
     one, but Nk states.
     """
-<<<<<<< HEAD
 
     Ap = libsp.dot(WT, libsp.dot(ss_here.A, V))
     Bp = libsp.dot(WT, ss_here.B)
     Cp = libsp.dot(ss_here.C, V)
 
-=======
-
-    Ap = libsp.dot(WT, libsp.dot(ss_here.A, V))
-    Bp = libsp.dot(WT, ss_here.B)
-    Cp = libsp.dot(ss_here.C, V)
-
->>>>>>> a53fe2d2
     return StateSpace(Ap, Bp, Cp, ss_here.D, ss_here.dt)
 
 
@@ -1105,9 +1048,6 @@
     return sys_ct
 
 
-<<<<<<< HEAD
-def remove_inout_channels(sys, retain_channels, where):
-=======
 def retain_inout_channels(sys, retain_channels, where):
     """
     Retain selected input or output channels only.
@@ -1119,7 +1059,6 @@
     Returns:
         StateSpace: Updated state-space object
     """
->>>>>>> a53fe2d2
     retain_m = len(retain_channels)  # new number of in/out
 
     if where == 'in':
@@ -2010,21 +1949,13 @@
     D = np.random.rand(Ny, Nu)
 
     if use_sparse:
-<<<<<<< HEAD
-        SS = StateSpace(libsp.csc_matrix(A),
-=======
         ss = StateSpace(libsp.csc_matrix(A),
->>>>>>> a53fe2d2
                         libsp.csc_matrix(B),
                         libsp.csc_matrix(C),
                         libsp.csc_matrix(D),
                         dt=dt)
     else:
-<<<<<<< HEAD
-        SS = StateSpace(A, B, C, D, dt=dt)
-=======
         ss = StateSpace(A, B, C, D, dt=dt)
->>>>>>> a53fe2d2
 
     ss.initialise_variables(({'name': 'input_variable', 'size': Nu}), var_type='in')
     ss.initialise_variables(({'name': 'output_variable', 'size': Ny}), var_type='out')
