--- conflicted
+++ resolved
@@ -675,14 +675,8 @@
 
         if self.remove_predictor:
             Ass, Bmod, Css, Dmod = \
-<<<<<<< HEAD
-                libss.SSconv(Ass, np.zeros_like(Bss), Bss, Css, Dss, Bm1=None)
-            self.SS = scsig.dlti(Ass, Bmod, Css, Dmod, dt=self.dt)
-            self.B_predictor = Bss
-=======
                 libss.SSconv(Ass, None, Bss, Css, Dss, Bm1=None)
             self.SS = libss.ss(Ass, Bmod, Css, Dmod, dt=self.dt)
->>>>>>> ddab46af
             print('state-space model produced in form:\n\t' \
                   'h_{n+1} = A h_{n} + B u_{n}\n\t' \
                   'with:\n\tx_n = h_n + Bp u_n')
@@ -889,35 +883,31 @@
                 - compute the output separately.
         """
 
-<<<<<<< HEAD
-
-
-        if self.remove_predictor:
-            # Transform state
-            h_n = x_n - np.dot(self.B_predictor, u_n)
-
-            if self.use_sparse:
-                h_n1 = self.SS.Asp.dot(h_n) + self.SS.Bsp.dot(u_n)
-            else:
-                h_n1 = self.SS.A.dot(h_n) + self.SS.B.dot(u_n)
-
-            y_n1 = np.dot(self.SS.C, h_n1) + np.dot(self.SS.D, u_n)
-
-            # Recover state
-            x_n1 = h_n1 + np.dot(self.B_predictor, u_n)
-
-        else:
-            if self.use_sparse:
-                x_n1 = self.SS.Asp.dot(x_n) + self.SS.Bsp.dot(u_n)
-            else:
-                x_n1 = self.SS.A.dot(x_n) + self.SS.B.dot(u_n)
-            y_n1 = np.dot(self.SS.C, x_n1) + np.dot(self.SS.D, u_n)
-=======
-        xnew = self.SS.A.dot(xold) + self.SS.B.dot(uvec)
-        ynew = np.dot(self.SS.C, xnew) + np.dot(self.SS.D, uvec)
->>>>>>> ddab46af
-
-        return x_n1, y_n1
+        # if self.remove_predictor:
+        #     # Transform state
+        #     h_n = x_n - np.dot(self.B_predictor, u_n)
+
+        #     if self.use_sparse:
+        #         h_n1 = self.SS.Asp.dot(h_n) + self.SS.Bsp.dot(u_n)
+        #     else:
+        #         h_n1 = self.SS.A.dot(h_n) + self.SS.B.dot(u_n)
+
+        #     y_n1 = np.dot(self.SS.C, h_n1) + np.dot(self.SS.D, u_n)
+
+        #     # Recover state
+        #     x_n1 = h_n1 + np.dot(self.B_predictor, u_n)
+
+        # else:
+        #     if self.use_sparse:
+        #         x_n1 = self.SS.Asp.dot(x_n) + self.SS.Bsp.dot(u_n)
+        #     else:
+        #         x_n1 = self.SS.A.dot(x_n) + self.SS.B.dot(u_n)
+        #     y_n1 = np.dot(self.SS.C, x_n1) + np.dot(self.SS.D, u_n)
+
+        x_n1 = self.SS.A.dot(x_n) + self.SS.B.dot(u_n)
+        y_n1 = np.dot(self.SS.C, x_n1) + np.dot(self.SS.D, u_n)
+
+        return x_n1,y_n1
 
 
 
@@ -942,151 +932,6 @@
     from sharpy.utils.sharpydir import SharpyDir
     import sharpy.utils.h5utils as h5
     import matplotlib.pyplot as plt
-
-<<<<<<< HEAD
-    # # # select test case
-    fname = '../test/h5input/goland_mod_Nsurf02_M003_N004_a040.aero_state.h5'
-    haero = h5.readh5(fname)
-    tsdata = haero.ts00000
-
-    # Static solver
-    Sta = Static(tsdata)
-    Sta.assemble_profiling()
-    Sta.assemble()
-    Sta.get_total_forces_gain()
-
-    # random input
-    Sta.u_ext = 1.0 + 0.30 * np.random.rand(3 * Sta.Kzeta)
-    Sta.zeta_dot = 0.2 + 0.10 * np.random.rand(3 * Sta.Kzeta)
-    Sta.zeta = 0.05 * (np.random.rand(3 * Sta.Kzeta) - 1.0)
-
-    Sta.solve()
-    Sta.reshape()
-    Sta.total_forces()
-    print(Sta.Ftot)
-
-    # verify total force gains
-    Ftot02 = np.dot(Sta.Kftot, Sta.fqs)
-    assert np.max(np.abs(Ftot02 - Sta.Ftot)) <= 1e-10, 'Total force gain matrix wrong!'
-
-    ### ---------------------------------- Verify dynamic solver - steady state
-
-    # Dynamic solver
-    Dyn = Dynamic(tsdata, dt=0.05, integr_order=2, RemovePredictor=False)
-    Dyn.assemble_ss()
-
-    # steady state solution
-    usta = np.concatenate((Sta.zeta, Sta.zeta_dot, Sta.u_ext))
-    xsta, ysta = Dyn.solve_steady(usta, method='direct')
-    xmin, ymin = Dyn.solve_steady(usta, method='minsize')
-    xrec, yrec = Dyn.solve_steady(usta, method='recursive')
-    xsub, ysub = Dyn.solve_steady(usta, method='subsystem')
-
-    # assert all solutions are matching
-    assert max(np.linalg.norm(xsta - xmin), np.linalg.norm(ysta - ymin)), \
-        'Direct and min. size solutions not matching!'
-    assert max(np.linalg.norm(xsta - xrec), np.linalg.norm(ysta - yrec)), \
-        'Direct and recursive solutions not matching!'
-    assert max(np.linalg.norm(xsta - xsub), np.linalg.norm(ysta - ysub)), \
-        'Direct and sub-system solutions not matching!'
-
-    # compare against Static solver solution
-    er = np.max(np.abs(ysta - Sta.fqs) / np.linalg.norm(Sta.Ftot))
-    print('Error force distribution: %.3e' % er)
-    assert er < 1e-12, 'Steady-state force not matching!'
-
-    er = np.max(np.abs(xsta[:Dyn.K] - Sta.gamma))
-    print('Error bound circulation: %.3e' % er)
-    assert er < 1e-13, 'Steady-state gamma not matching!'
-
-    gammaw_ref = np.zeros((Dyn.K_star,))
-    kk = 0
-    for ss in range(Dyn.MS.n_surf):
-        Mstar = Dyn.MS.MM_star[ss]
-        Nstar = Dyn.MS.NN_star[ss]
-        for mm in range(Mstar):
-            gammaw_ref[kk:kk + Nstar] = Sta.Gamma[ss][-1, :]
-            kk += Nstar
-
-    er = np.max(np.abs(xsta[Dyn.K:Dyn.K + Dyn.K_star] - gammaw_ref))
-    print('Error wake circulation: %.3e' % er)
-    assert er < 1e-13, 'Steady-state gamma_star not matching!'
-
-    er = np.max(np.abs(xsta[Dyn.K + Dyn.K_star:2 * Dyn.K + Dyn.K_star]))
-    print('Error bound derivative: %.3e' % er)
-    assert er < 1e-13, 'Non-zero derivative of circulation at steady state!'
-
-    if Dyn.integr_order == 2:
-        er = np.max(np.abs(xsta[:Dyn.K] - xsta[-Dyn.K:]))
-        print('Error bound circulation previous vs current time-step: %.3e' % er)
-        assert er < 1e-13, \
-            'Circulation at previous and current time-step not matching'
-
-    ### ---------------------------------------------------------- Verify gains
-    Dyn.get_total_forces_gain()
-    Dyn.get_sect_forces_gain()
-
-    # sectional forces - algorithm for surfaces with equal M
-    n_surf = Dyn.MS.n_surf
-    M, N = Dyn.MS.MM[0], Dyn.MS.NN[0]
-    fnodes = ysub.reshape((n_surf, 3, M + 1, N + 1))
-    Fsect_ref = np.zeros((n_surf, 3, N + 1))
-    Msect_ref = np.zeros((n_surf, 3, N + 1))
-
-    for ss in range(n_surf):
-        for nn in range(N + 1):
-            for mm in range(M + 1):
-                Fsect_ref[ss, :, nn] += fnodes[ss, :, mm, nn]
-                arm = Dyn.MS.Surfs[ss].zeta[:, mm, nn] - Dyn.MS.Surfs[ss].zeta[:, M // 2, nn]
-                Msect_ref[ss, :, nn] += np.cross(arm, fnodes[ss, :, mm, nn])
-
-    Fsect = np.dot(Dyn.Kfsec, ysub).reshape((n_surf, 3, N + 1))
-    assert np.max(np.abs(Fsect - Fsect_ref)) < 1e-12, \
-                                     'Error in gains for cross-sectional forces'
-    Msect = np.dot(Dyn.Kmsec, ysub).reshape((n_surf, 3, N + 1))
-    assert np.max(np.abs(Msect - Msect_ref)) < 1e-12, \
-                                     'Error in gains for cross-sectional forces'
-
-    # total forces
-    Ftot_ref = np.zeros((3,))
-    for cc in range(3):
-        Ftot_ref[cc] = np.sum(Fsect_ref[:, cc, :])
-    Ftot = np.dot(Dyn.Kftot, ysub)
-    assert np.max(np.abs(Ftot - Ftot_ref)) < 1e-11, 'Error in gains for total forces'
-
-    ### ------------------------------- Verify assembly without prediction term
-
-    # Dynamic solver
-    Dyn = Dynamic(tsdata, dt=0.05, integr_order=2, RemovePredictor=True)
-    Dyn.assemble_ss()
-
-    # steady state solution
-    usta = np.concatenate((Sta.zeta, Sta.zeta_dot, Sta.u_ext))
-    xdir, ydir = Dyn.solve_steady(usta, method='direct')
-
-    # compare against Static solver solution
-    er = np.max(np.abs(ydir - Sta.fqs) / np.linalg.norm(Sta.Ftot))
-    print('Error force distribution: %.3e' % er)
-    assert er < 1e-12, 'Steady-state force not matching!'
-
-
-
-    ### -------------------------------------------------- test sparse solution
-
-    # Dynamic solver
-    Dyn = Dynamic(tsdata, dt=0.05, integr_order=2, 
-                                          RemovePredictor=False, UseSparse=True)
-    Dyn.assemble_ss()
-
-    # steady state solution
-    usta = np.concatenate((Sta.zeta, Sta.zeta_dot, Sta.u_ext))
-    xsta_spa, ysta_spa = Dyn.solve_steady(usta, method='direct')  
-    assert max(np.linalg.norm(xsta_spa - xsta), 
-               np.linalg.norm(ysta_spa - ysta)), \
-                                 'Direct and sub-system solutions not matching!'
-
-=======
->>>>>>> ddab46af
 
     class Test_linuvlm_Sta_vs_Dyn(unittest.TestCase):
         ''' Test methods into this module '''
@@ -1207,17 +1052,22 @@
                         n_surf = Dyn.MS.n_surf
                         M, N = Dyn.MS.MM[0], Dyn.MS.NN[0]
                         fnodes = ysta.reshape((n_surf, 3, M + 1, N + 1))
-                        Fsect_ref = np.zeros((n_surf, 6, N + 1))
+                        Fsect_ref = np.zeros((n_surf, 3, N + 1))
+                        Msect_ref = np.zeros((n_surf, 3, N + 1))
+
                         for ss in range(n_surf):
                             for nn in range(N + 1):
                                 for mm in range(M + 1):
-                                    Fsect_ref[ss, :3, nn] += fnodes[ss, :, mm, nn]
+                                    Fsect_ref[ss, :, nn] += fnodes[ss, :, mm, nn]
                                     arm = Dyn.MS.Surfs[ss].zeta[:, mm, nn] - Dyn.MS.Surfs[ss].zeta[:, M // 2, nn]
-                                    Fsect_ref[ss, 3:, nn] += np.cross(arm, fnodes[ss, :, mm, nn])
-
-                        Fsect = np.dot(Dyn.Kfsec, ysta).reshape((n_surf, 6, N + 1))
+                                    Msect_ref[ss, :, nn] += np.cross(arm, fnodes[ss, :, mm, nn])
+
+                        Fsect = np.dot(Dyn.Kfsec, ysta).reshape((n_surf, 3, N + 1))
                         assert np.max(np.abs(Fsect - Fsect_ref)) < 1e-12, \
-                                      'Error in gains for cross-sectional forces'
+                                                         'Error in gains for cross-sectional forces'
+                        Msect = np.dot(Dyn.Kmsec, ysta).reshape((n_surf, 3, N + 1))
+                        assert np.max(np.abs(Msect - Msect_ref)) < 1e-12, \
+                                                         'Error in gains for cross-sectional forces'
 
                         # total forces
                         Ftot_ref = np.zeros((3,))
