--- conflicted
+++ resolved
@@ -3,7 +3,8 @@
 import sharpy.linear.src.libss as libss
 import scipy.signal as scsig
 import sharpy.utils.settings as settings
-<<<<<<< HEAD
+import sharpy.utils.cout_utils as cout
+from abc import ABCMeta, abstractmethod
 
 dict_of_linear_gusts = {}
 
@@ -19,28 +20,6 @@
 
 
 def gust_from_string(gust_name):
-    return dict_of_linear_gusts[gust_name]()
-
-
-class LinearGust:
-=======
-import sharpy.utils.cout_utils as cout
-from abc import ABCMeta, abstractmethod
-
-dict_of_linear_gusts = {}
-
-
-def linear_gust(arg):
-    global dict_of_linear_gusts
-    try:
-        arg.gust_id
-    except AttributeError:
-        raise AttributeError('Class defined as gust has no gust_id attribute')
-    dict_of_linear_gusts[arg.gust_id] = arg
-    return arg
-
-
-def gust_from_string(gust_name):
     """
     Returns an instance of the ``gust_name`` class
 
@@ -54,32 +33,10 @@
 
 
 class LinearGust(metaclass=ABCMeta):
->>>>>>> 190d53fa
     # Base class from which to develop the desired gusts
     settings_types = {}
     settings_default = {}
     settings_description = {}
-<<<<<<< HEAD
-
-    def __init__(self):
-        self.aero = None  #: aerogrid
-        self.linuvlm = None # :linuvlm
-        self.tsaero0 = None  # timestep info at the linearisation point
-
-        self.state_to_uext = None #: np.array Gust system C matrix (for unpacking into timestep_info)
-        self.uin_to_uext = None #: np.array Gust system D matrix (for unpacking into timestep_info)
-        self.gust_ss = None # :libss.StateSpace containing the gust state-space system
-
-        self.settings = None
-
-        self.u_ext_direction = None # np.ndarray Unit external velocity vector in G frame
-        self.u_inf = None  # float Free stream velocity magnitude
-
-    def initialise(self, aero, linuvlm, tsaero0, custom_settings=None):
-        self.aero = aero
-        self.linuvlm = linuvlm
-        self.tsaero0 = tsaero0
-=======
 
     print_info = True  # for debugging
 
@@ -118,37 +75,12 @@
         self.remove_predictor = linuvlm.remove_predictor
         self.KKzeta = linuvlm.MS.KKzeta
         self.Kzeta = sum(self.KKzeta)
->>>>>>> 190d53fa
 
         if custom_settings is not None:
             self.settings = custom_settings
             settings.to_custom_types(self.settings, self.settings_types, self.settings_default)
 
         # find free stream velocity
-<<<<<<< HEAD
-        u_ext = self.tsaero0.u_ext[0][:, 0, 0]  # use ref node external velocity
-        self.u_inf = np.linalg.norm(u_ext)
-        self.u_ext_direction = u_ext / self.u_inf
-
-        try:
-            np.testing.assert_array_almost_equal(self.u_ext_direction, np.array([1., 0., 0.]))
-        except AssertionError:
-            raise NotImplementedError('Gust system not yet implemented when the free-stream vector is not '
-                                      'coincident with the inertial G (x) vector. Please rotate structure rather '
-                                      'than fluid.')
-
-    def get_x_max(self):
-        # TODO: fix such that it doesn't take x-max but rather the projection onto the freestream vector
-        max_chord_surf = []
-        min_chord_surf = []
-        for i_surf in range(len(self.tsaero0.zeta)):
-            max_chord_surf.append(np.max(self.tsaero0.zeta[i_surf][0, :, :]))
-            min_chord_surf.append(np.min(self.tsaero0.zeta[i_surf][0, :, :]))
-        return min(min_chord_surf), max(max_chord_surf)
-
-    def assemble(self):
-        pass
-=======
         self.u_inf = np.linalg.norm(u_ext)
         self.u_ext_direction = u_ext / self.u_inf
 
@@ -181,7 +113,6 @@
             libss.StateSpace
         """
         return libss.StateSpace(0, 0, 0, 0)  # placeholder for state space
->>>>>>> 190d53fa
 
     def apply(self, ssuvlm):
         r"""
@@ -218,11 +149,7 @@
         Returns:
             libss.StateSpace: Coupled gust system with Linear UVLM.
         """
-<<<<<<< HEAD
-        ssgust = self.assemble()
-=======
         ssgust = self.assemble()  # libss.StateSpace()
->>>>>>> 190d53fa
         #
         # Feed through UVLM inputs
         b_aug = np.zeros((ssgust.states, ssuvlm.inputs - ssgust.outputs + ssgust.inputs))
@@ -254,81 +181,6 @@
             b_i (np.array): Gust B matrix
             c_i (np.array): Gust C matrix
             d_i (np.array): Gust D matrix
-<<<<<<< HEAD
-
-        Returns:
-            libss.StateSpace: StateSpace object of the individual gust system
-        """
-        if self.linuvlm.remove_predictor:
-            a_mod, b_mod, c_mod, d_mod = libss.SSconv(a_i, None, b_i, c_i, d_i)
-            gustss = libss.StateSpace(a_mod, b_mod, c_mod, d_mod, dt=self.linuvlm.SS.dt)
-            self.state_to_uext = c_mod
-            self.uin_to_uext = d_mod
-        else:
-            gustss = libss.StateSpace(a_i, b_i, c_i, d_i,
-                                      dt=self.linuvlm.SS.dt)
-            self.state_to_uext = c_i
-            self.uin_to_uext = d_i
-        gustss.input_variables = ss_interface.LinearVector(
-            [ss_interface.InputVariable('u_gust', size=1, index=0)])
-        gustss.state_variables = ss_interface.LinearVector(
-            [ss_interface.StateVariable('gust', size=gustss.states, index=0)])
-        gustss.output_variables = ss_interface.LinearVector(
-            [ss_interface.OutputVariable('u_gust', size=gustss.outputs, index=0)])
-
-        return gustss
-
-    def discretise_domain(self):
-
-        x_min, x_max = self.get_x_max()  # G frame, min and max of panels x coordinates
-
-        u_ext_direction = self.u_ext_direction
-
-        # Project onto free stream
-        # TODO: need to fix. Projection before getting xmin/xmax
-        # x_min = x_min.dot(u_ext_direction) * u_ext_direction
-        # x_max = x_max.dot(u_ext_direction) * u_ext_direction
-
-        N = int(np.ceil((x_max - x_min) / self.linuvlm.SS.dt))
-        x_domain = np.linspace(x_min, x_max, N)
-
-        return x_domain, N
-
-
-
-@linear_gust
-class LeadingEdge(LinearGust):
-    """
-    Reduces the gust input to a single input for the vertical component of the gust at the leading edge.
-
-    This is vertical velocity is then convected downstream with the free stream velocity. The gust is uniform in span.
-
-    """
-    gust_id = 'LeadingEdge'
-
-    def assemble(self):
-        """
-        Assembles the gust state space system, creating the (A, B, C and D) matrices that convect the single gust input
-        at the leading edge downstream and uniformly across the span
-        """
-        Kzeta = self.linuvlm.Kzeta
-
-        # Convection system: needed for as many inputs (since it carries their time histories)
-        x_domain, N = self.discretise_domain()
-
-        # State Equation
-        # for each input...
-        a_i = np.zeros((N, N))
-        a_i[1:, :-1] = np.eye(N-1)
-        b_i = np.zeros((N, 1))
-        b_i[0, 0] = 1
-
-        c_i = np.zeros((3 * Kzeta, N))
-        for i_surf in range(self.aero.n_surf):
-
-            M_surf, N_surf = self.aero.aero_dimensions[i_surf]
-            Kzeta_start = 3 * sum(self.linuvlm.MS.KKzeta[:i_surf])  # number of coordinates up to current surface
-=======
 
         Returns:
             libss.StateSpace: StateSpace object of the individual gust system
@@ -491,7 +343,6 @@
 
             M_surf, N_surf = self.aero.aero_dimensions[i_surf]
             Kzeta_start = 3 * sum(self.KKzeta[:i_surf])  # number of coordinates up to current surface
->>>>>>> 190d53fa
             shape_zeta = (3, M_surf + 1, N_surf + 1)
 
             for i_node_span in range(N_surf + 1):
@@ -499,85 +350,6 @@
                     i_vertex = [Kzeta_start + np.ravel_multi_index((i_axis, i_node_chord, i_node_span),
                                                                    shape_zeta) for i_axis in range(3)]
                     x_vertex = self.tsaero0.zeta[i_surf][0, i_node_chord, i_node_span]
-<<<<<<< HEAD
-                    interpolation_weights, column_indices = linear_interpolation_weights(x_vertex, x_domain)
-                    c_i[i_vertex, column_indices[0]] = np.array([0, 0, interpolation_weights[0]])
-                    c_i[i_vertex, column_indices[1]] = np.array([0, 0, interpolation_weights[1]])
-
-        d_i = np.zeros((c_i.shape[0], b_i.shape[1]))
-
-        gustss = self.assemble_gust_statespace(a_i, b_i, c_i, d_i)
-
-        return gustss
-
-
-@linear_gust
-class MultiLeadingEdge(LinearGust):
-    """
-    Gust input channels defined at user-defined spanwise locations. Linearly interpolated in between
-    the spanwise input positions.
-
-    """
-
-    gust_id = 'MultiLeadingEdge'
-
-    settings_types = {}
-    settings_default = {}
-    settings_description = {}
-
-    settings_types['span_location'] = 'list(float)'
-    settings_default['span_location'] = [-10., 10.]
-    settings_description['span_location'] = 'Spanwise location of the input streams of the gust'
-
-    settings_table = settings.SettingsTable()
-    __doc__ += settings_table.generate(settings_types, settings_default, settings_description)
-
-    def __init__(self):
-        super().__init__()
-
-        self.span_loc = None
-        self.n_gust = None
-
-    def initialise(self, aero, linuvlm, tsaero0, custom_settings=None):
-        super().initialise(aero, linuvlm, tsaero0, custom_settings)
-
-        self.span_loc = self.settings['span_location']
-        self.n_gust = len(self.span_loc)
-
-        assert self.n_gust > 1, 'Use LeadingEdge gust for single inputs'
-
-    def assemble(self):
-
-        n_gust = self.n_gust
-        Kzeta = self.linuvlm.Kzeta
-        span_loc = self.span_loc
-
-        # Convection system: needed for as many inputs (since it carries their time histories)
-        x_domain, N = self.discretise_domain()
-
-        # State Equation
-        # for each input...
-        gust_a = np.zeros((N * n_gust, N * n_gust))
-        gust_b = np.zeros((N * n_gust, n_gust))
-        for ith_gust in range(n_gust):
-            gust_a[ith_gust * N + 1: ith_gust * N + N, ith_gust * N: ith_gust * N + N - 1] = np.eye(N-1)
-            gust_b[ith_gust * N, ith_gust] = 1
-
-        gust_c = np.zeros((3 * Kzeta, n_gust * N))
-        gust_d = np.zeros((gust_c.shape[0], gust_b.shape[1]))
-        for i_surf in range(self.aero.n_surf):
-
-            M_surf, N_surf = self.aero.aero_dimensions[i_surf]
-            Kzeta_start = 3 * sum(self.linuvlm.MS.KKzeta[:i_surf])  # number of coordinates up to current surface
-            shape_zeta = (3, M_surf + 1, N_surf + 1)
-
-            for i_node_span in range(N_surf + 1):
-                for i_node_chord in range(M_surf + 1):
-                    i_vertex = [Kzeta_start + np.ravel_multi_index((i_axis, i_node_chord, i_node_span),
-                                                                   shape_zeta) for i_axis in range(3)]
-                    x_vertex = self.tsaero0.zeta[i_surf][0, i_node_chord, i_node_span]
-=======
->>>>>>> 190d53fa
                     y_vertex = self.tsaero0.zeta[i_surf][1, i_node_chord, i_node_span]
                     interpolation_weights, column_indices = spanwise_interpolation(y_vertex, span_loc, x_vertex, x_domain)
                     for i in range(len(column_indices)):
@@ -587,8 +359,6 @@
         return gustss
 
 
-<<<<<<< HEAD
-=======
 def get_freestream_velocity(data):
     try:
         u_inf = data.settings['StaticUvlm']['aero_solver_settings']['u_inf']
@@ -622,7 +392,6 @@
     return v0
 
 
->>>>>>> 190d53fa
 def linear_interpolation_weights(x_vertex, x_domain):
 
     column_ind_left = np.argwhere(x_domain >= x_vertex)[0][0] - 1
