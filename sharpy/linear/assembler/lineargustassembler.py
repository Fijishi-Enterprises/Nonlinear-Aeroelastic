import sharpy.linear.utils.ss_interface as ss_interface
import numpy as np
import sharpy.linear.src.libss as libss
import scipy.signal as scsig
import sharpy.utils.settings as settings
import sharpy.utils.cout_utils as cout
from abc import ABCMeta, abstractmethod

dict_of_linear_gusts = {}


def linear_gust(arg):
    global dict_of_linear_gusts
    try:
        arg.gust_id
    except AttributeError:
        raise AttributeError('Class defined as gust has no gust_id attribute')
    dict_of_linear_gusts[arg.gust_id] = arg
    return arg


def gust_from_string(gust_name):
    """
<<<<<<< HEAD
    sys_id = 'LinearGustGenerator'
    settings_default = dict()
    settings_types = dict()
    settings_description = dict()
=======
    Returns an instance of the ``gust_name`` class

    Args:
        gust_name (str): Name of gust

    Returns:
        LinearGust: instance of linear gust
    """
    return dict_of_linear_gusts[gust_name]()


class LinearGust(metaclass=ABCMeta):
    # Base class from which to develop the desired gusts
    settings_types = {}
    settings_default = {}
    settings_description = {}

    print_info = True  # for debugging
>>>>>>> 5a2f22e0

    def __init__(self):
        self.aero = None  #: aerogrid
        self.tsaero0 = None  # timestep info at the linearisation point

        self.dt = None  # type: float
        self.remove_predictor = None  # type: bool
        self.Kzeta = None  # type: int  # total number of lattice vertices
        self.KKzeta = None  # type: list  # list of number of lattice vertices in each surface

        self.state_to_uext = None  #type: np.array # Gust system C matrix (for unpacking into timestep_info)
        self.uin_to_uext = None  #type: np.array # Gust system D matrix (for unpacking into timestep_info)
        self.gust_ss = None  #type: libss.StateSpace # containing the gust state-space system

        self.settings = None

        self.u_ext_direction = None  # np.ndarray Unit external velocity vector in G frame
        self.u_inf = None  # float Free stream velocity magnitude

    def initialise(self, aero, linuvlm, tsaero0, u_ext, custom_settings=None):
        """
        Initialise gust class

        Args:
            aero (sharpy.aero.models.Aerogrid):
            linuvlm (sharpy.linear.src.linuvlm.Dynamic) :
            tsaero0 (sharpy.utils.datstructures.AeroTimestepInfo) : time step at reference state
            u_ext (np.ndarray): free-stream velocity
            custom_settings (dict):
        """
        self.aero = aero
        self.tsaero0 = tsaero0
        self.dt = linuvlm.dt
        self.remove_predictor = linuvlm.remove_predictor
        self.KKzeta = linuvlm.MS.KKzeta
        self.Kzeta = sum(self.KKzeta)

        if custom_settings is not None:
            self.settings = custom_settings
            settings.to_custom_types(self.settings, self.settings_types, self.settings_default)

        # find free stream velocity
        self.u_inf = np.linalg.norm(u_ext)
        self.u_ext_direction = u_ext / self.u_inf

    def get_x_max(self):
        """
        Returns the maximum and minimum and minimum coordinates of the UVLM lattice projected onto the free-stream
        velocity vector

        Returns:
            tuple: minimum and maximum coordinates of lattice projected onto velocity vector
        """
        max_chord_surf = []
        min_chord_surf = []
        for zeta in self.tsaero0.zeta:
            zeta_proj = np.zeros_like(zeta)
            _, m, n = zeta.shape
            for i_m in range(m):
                for i_n in range(n):
                    zeta_proj[:, i_m, i_n] = zeta[:, i_m, i_n].dot(self.u_ext_direction) * self.u_ext_direction
            max_chord_surf.append(np.max(zeta_proj))
            min_chord_surf.append(np.min(zeta_proj))
        return min(min_chord_surf), max(max_chord_surf)

    @abstractmethod
    def assemble(self):
        """
        Assemble gust system according to specific gust requirements in inherited classes

        Returns:
            libss.StateSpace
        """
        return libss.StateSpace(0, 0, 0, 0)  # placeholder for state space

    def apply(self, ssuvlm):
        r"""
        Couples in series the gust system assembled by the LinearGust with the Linear UVLM.

        It generates an augmented gust system which feeds through the other UVLM inputs
        (grid displacements and velocities). The resulting augmented gust state space takes the form
        of:

        .. math::
            \boldsymbol{B}_{aug} = \begin{pmatrix} \boldsymbol{0}_{K_\zeta} & \boldsymbol{0}_{K_\zeta}
            & \boldsymbol{B}_{gust} \end{pmatrix}

        .. math::
            \boldsymbol{C}_{aug} = \begin{pmatrix} \boldsymbol{0}_{K_\zeta} \\ \boldsymbol{0}_{K_\zeta} \\
            \boldsymbol{C}_{gust} \end{pmatrix}

        .. math::
            \boldsymbol{D}_{aug} = \begin{pmatrix} \boldsymbol{I}_{K_\zeta} \\ \ &  \boldsymbol{I}_{K_\zeta} \\
            \boldsymbol{0}_{K_\zeta} \end{pmatrix}

        where :math:`K_\zeta` is 3 times the number of vertices in the UVLM lattice and the size of the input
        sets displacements and velocities, as well as external velocity inputs.

        Therefore, the inputs to the resulting coupled system become

        .. math:: \boldsymbol{u} = \begin{bmatrix} \boldsymbol{\zeta} & \boldsymbol{\dot{\zeta}} & \boldsymbol{u}_{gust}

        where the size of :math:`\boldsymbol{u}_{gust} will depend on the chosen gust assembly scheme.

        Args:
            ssuvlm (libss.StateSpace): State space object of the linear UVLM.

        Returns:
            libss.StateSpace: Coupled gust system with Linear UVLM.
        """
        ssgust = self.assemble()  # libss.StateSpace()
        #
        # Feed through UVLM inputs
        b_aug = np.zeros((ssgust.states, ssuvlm.inputs - ssgust.outputs + ssgust.inputs))
        c_aug = np.zeros((ssuvlm.inputs, ssgust.states))
        d_aug = np.zeros((ssuvlm.inputs, b_aug.shape[1]))
        b_aug[:, -ssgust.inputs:] = ssgust.B
        c_aug[-ssgust.outputs:, :] = ssgust.C
        d_aug[:-ssgust.outputs, :-ssgust.inputs] = np.eye(ssuvlm.inputs - ssgust.outputs)

        self.gust_ss = libss.StateSpace(ssgust.A, b_aug, c_aug, d_aug, dt=ssgust.dt)
        input_variables = ssuvlm.input_variables.copy()
        input_variables.remove('u_gust')
        self.gust_ss.input_variables = \
            ss_interface.LinearVector.merge(input_variables, ssgust.input_variables)
        self.gust_ss.state_variables = ssgust.state_variables.copy()
        self.gust_ss.output_variables = ss_interface.LinearVector.transform(ssuvlm.input_variables,
                                                                            to_type=ss_interface.OutputVariable)
        ss = libss.series(self.gust_ss, ssuvlm)

        return ss

    def assemble_gust_statespace(self, a_i, b_i, c_i, d_i):
        """
        Assembles the individual gust system in discrete time and removes the predictor term if that is specified
        in the linear UVLM settings.

        Args:
            a_i (np.array): Gust A matrix
            b_i (np.array): Gust B matrix
            c_i (np.array): Gust C matrix
            d_i (np.array): Gust D matrix

        Returns:
            libss.StateSpace: StateSpace object of the individual gust system
        """
        if self.remove_predictor:
            a_mod, b_mod, c_mod, d_mod = libss.SSconv(a_i, None, b_i, c_i, d_i)
            gustss = libss.StateSpace(a_mod, b_mod, c_mod, d_mod, dt=self.dt)
            self.state_to_uext = c_mod
            self.uin_to_uext = d_mod
        else:
            gustss = libss.StateSpace(a_i, b_i, c_i, d_i,
                                      dt=self.dt)
            self.state_to_uext = c_i
            self.uin_to_uext = d_i
        gustss.input_variables = ss_interface.LinearVector(
            [ss_interface.InputVariable('u_gust', size=1, index=0)])
        gustss.state_variables = ss_interface.LinearVector(
            [ss_interface.StateVariable('gust', size=gustss.states, index=0)])
        gustss.output_variables = ss_interface.LinearVector(
            [ss_interface.OutputVariable('u_gust', size=gustss.outputs, index=0)])

        return gustss

    def discretise_domain(self):
        """
        Generates a "gust-station" domain, aligned with the free-stream velocity equispaced in
        :math:`\Delta t U_\infty` increments.

        Returns:
            tuple: domain and number of elements in the domain
        """
        x_min, x_max = self.get_x_max()  # G frame, min and max of panels x coordinates

        N = int(np.ceil((x_max - x_min) / self.dt / self.u_inf))
        x_domain = np.linspace(x_min, x_max, N)

        return x_domain, N


@linear_gust
class LeadingEdge(LinearGust):
    """
    Reduces the gust input to a single input for the vertical component of the gust at the leading edge.

    This is vertical velocity is then convected downstream with the free stream velocity. The gust is uniform in span.

    """
    gust_id = 'LeadingEdge'

    def assemble(self):
        """
        Assembles the gust state space system, creating the (A, B, C and D) matrices that convect the single gust input
        at the leading edge downstream and uniformly across the span
        """
        Kzeta = self.Kzeta  # total number of lattice vertices

        # Convection system: needed for as many inputs (since it carries their time histories)
        x_domain, N = self.discretise_domain()

        # State Equation
        # for each input...
        a_i = np.zeros((N, N))
        a_i[1:, :-1] = np.eye(N-1)
        b_i = np.zeros((N, 1))
        b_i[0, 0] = 1

        c_i = np.zeros((3 * Kzeta, N))
        for i_surf in range(self.aero.n_surf):

            M_surf, N_surf = self.aero.aero_dimensions[i_surf]
            Kzeta_start = 3 * sum(self.KKzeta[:i_surf])  # number of coordinates up to current surface
            shape_zeta = (3, M_surf + 1, N_surf + 1)

            if self.print_info:
                cout.cout_wrap(f'Aero surface {i_surf}')
                cout.cout_wrap(f'Gust monitoring station domain:\n{x_domain}', 1)

            for i_node_span in range(N_surf + 1):
                for i_node_chord in range(M_surf + 1):
                    i_vertex = [Kzeta_start + np.ravel_multi_index((i_axis, i_node_chord, i_node_span),
                                                                   shape_zeta) for i_axis in range(3)]
                    zeta = self.tsaero0.zeta[i_surf][:, i_node_chord, i_node_span]
                    x_vertex = zeta.dot(self.u_ext_direction)
                    interpolation_weights, column_indices = linear_interpolation_weights(x_vertex, x_domain)
                    c_i[i_vertex, column_indices[0]] = np.array([0, 0, interpolation_weights[0]])
                    c_i[i_vertex, column_indices[1]] = np.array([0, 0, interpolation_weights[1]])

                    if self.print_info:
                        cout.cout_wrap(f'Vertex info: i_n = {i_node_span}\ti_m = {i_node_chord}')
                        cout.cout_wrap(f'\tCoordinate: {zeta}', 1)
                        cout.cout_wrap(f'\tProjected coordinate: {x_vertex}', 1)
                        cout.cout_wrap(f'\tInterpolation weights: {interpolation_weights}', 2)
                        cout.cout_wrap(f'\tC matrix column indices: {column_indices}', 2)
                        cout.cout_wrap(f'\ti_vertex: {i_vertex}', 2)



        d_i = np.zeros((c_i.shape[0], b_i.shape[1]))

        gustss = self.assemble_gust_statespace(a_i, b_i, c_i, d_i)

        return gustss


@linear_gust
class MultiLeadingEdge(LinearGust):
    """
    Gust input channels defined at user-defined spanwise locations. Linearly interpolated in between
    the spanwise input positions.

    """

    gust_id = 'MultiLeadingEdge'

    settings_types = {}
    settings_default = {}
    settings_description = {}

    settings_types['span_location'] = 'list(float)'
    settings_default['span_location'] = [-10., 10.]
    settings_description['span_location'] = 'Spanwise location of the input streams of the gust'

    settings_table = settings.SettingsTable()
    __doc__ += settings_table.generate(settings_types, settings_default, settings_description)

    def __init__(self):
        super().__init__()

        self.span_loc = None
        self.n_gust = None

    def initialise(self, aero, linuvlm, tsaero0, u_ext, custom_settings=None):
        super().initialise(aero, linuvlm, tsaero0, u_ext, custom_settings)

        self.span_loc = self.settings['span_location']
        self.n_gust = len(self.span_loc)

        assert self.n_gust > 1, 'Use LeadingEdge gust for single inputs'

    def assemble(self):

        n_gust = self.n_gust
        Kzeta = self.Kzeta
        span_loc = self.span_loc

        # Convection system: needed for as many inputs (since it carries their time histories)
        x_domain, N = self.discretise_domain()

        # State Equation
        # for each input...
        gust_a = np.zeros((N * n_gust, N * n_gust))
        gust_b = np.zeros((N * n_gust, n_gust))
        for ith_gust in range(n_gust):
            gust_a[ith_gust * N + 1: ith_gust * N + N, ith_gust * N: ith_gust * N + N - 1] = np.eye(N-1)
            gust_b[ith_gust * N, ith_gust] = 1

        gust_c = np.zeros((3 * Kzeta, n_gust * N))
        gust_d = np.zeros((gust_c.shape[0], gust_b.shape[1]))
        for i_surf in range(self.aero.n_surf):

            M_surf, N_surf = self.aero.aero_dimensions[i_surf]
            Kzeta_start = 3 * sum(self.KKzeta[:i_surf])  # number of coordinates up to current surface
            shape_zeta = (3, M_surf + 1, N_surf + 1)

            for i_node_span in range(N_surf + 1):
                for i_node_chord in range(M_surf + 1):
                    i_vertex = [Kzeta_start + np.ravel_multi_index((i_axis, i_node_chord, i_node_span),
                                                                   shape_zeta) for i_axis in range(3)]
                    x_vertex = self.tsaero0.zeta[i_surf][0, i_node_chord, i_node_span]
                    y_vertex = self.tsaero0.zeta[i_surf][1, i_node_chord, i_node_span]
                    interpolation_weights, column_indices = spanwise_interpolation(y_vertex, span_loc, x_vertex, x_domain)
                    for i in range(len(column_indices)):
                        gust_c[i_vertex, column_indices[i]] = np.array([0, 0, interpolation_weights[i]])

        gustss = self.assemble_gust_statespace(gust_a, gust_b, gust_c, gust_d)
        return gustss


def get_freestream_velocity(data):
    try:
        u_inf = data.settings['StaticUvlm']['aero_solver_settings']['u_inf']
        u_inf_direction = data.settings['StaticCoupled']['aero_solver_settings']['u_inf_direction']
    except KeyError:
        try:
            u_inf = data.settings['StaticCoupled']['aero_solver_settings']['velocity_field_input']['u_inf']
            u_inf_direction = data.settings['StaticCoupled']['aero_solver_settings']['velocity_field_input']['u_inf_direction']
        except KeyError:
            cout.cout_wrap('Unable to find free stream velocity settings in StaticUvlm or StaticCoupled,'
                           'please ensure these settings are provided in the config .sharpy file. If'
                           'you are running a restart simulation make sure they are included too, regardless'
                           'of these solvers being present in the SHARPy flow', 4)
            raise KeyError

    try:
        v0 = u_inf * u_inf_direction
    except TypeError:
        # For restart solutions, where the settings may have not been processed and thus may
        # exist but in string format
        try:
            u_inf_direction = np.array(u_inf_direction, dtype=float)
        except ValueError:
            if u_inf_direction.find(',') < 0:
                u_inf_direction = np.fromstring(u_inf_direction.strip('[]'), sep=' ', dtype=float)
            else:
                u_inf_direction = np.fromstring(u_inf_direction.strip('[]'), sep=',', dtype=float)
        finally:
            v0 = np.array(u_inf_direction, dtype=float) * float(u_inf)

    return v0


def linear_interpolation_weights(x_vertex, x_domain):

    column_ind_left = np.argwhere(x_domain >= x_vertex)[0][0] - 1
    if column_ind_left == - 1:
        column_ind_left = 0
    column_indices = (column_ind_left, column_ind_left + 1)
    interpolation_weights = np.array([x_domain[column_ind_left + 1] - x_vertex, x_vertex - x_domain[column_ind_left]])
    interpolation_weights /= (x_domain[column_ind_left + 1] - x_domain[column_ind_left])
    return interpolation_weights, column_indices


def chordwise_interpolation(x_vertex, x_domain):

    column_ind_left = np.argwhere(x_domain >= x_vertex)[0][0] - 1
    if column_ind_left == - 1:
        column_ind_left = 0
    column_indices = (column_ind_left, column_ind_left + 1)
    interpolation_weights = np.array([x_domain[column_ind_left + 1] - x_vertex, x_vertex - x_domain[column_ind_left]])
    interpolation_weights /= (x_domain[column_ind_left + 1] - x_domain[column_ind_left])
    return interpolation_weights, column_indices


def spanwise_interpolation(y_vertex, span_loc, x_vertex, x_domain):
    r"""
    Returns the interpolation weights and indices of said weights for a span wise interpolation. The indices refer to
    column indices of a row vector containing the gust disturbance at each chordwise control point.

    This is used in non-span uniform gusts with multiple inputs, where each set of chordwise
    control points in the state vector corresponds to one gust (i.e. its time history).

    The interpolation is performed as follows.

    For an arbitrary point within a grid delimited by ``(0, 0)``, ``(0, 1)``, ``(1, 0)`` and ``(1, 1)``, the velocity
    at a given point is:

    .. math::

        u_z = \alpha_1 u_1 + \alpha_0 u_0

    where :math:`\alpha_1 = \frac{y - y_0}{y_{1} - y_{0}}` and :math:`\alpha_0 = \frac{y_1-y}{y_1-y_0}`.

    The velocities :math:`u_1` and :math:`u_0` are at the current chordwise point, thus translating into

    .. math::

        u_1 = \beta_{11} u_{11} + \beta_{10} u_{10} \\
        u_0 = \beta_{01} u_{01} + \beta_{00} u_{00}

    where :math:`\beta_{11} = \frac{x - x_0}{x_1 - x_0}` and the rest follow a similar pattern.

    The resulting interpolation scheme gives

    .. math::

        u_z = \begin{pmatrix}
        \alpha_1 \beta_{11} u_{11} &  \alpha_1 \beta{10} &  \alpha_0 \beta_{01} & \alpha_0 \beta_{00}
        \end{pmatrix}
        \begin{bmatrix} u_{11} \\ u_{10} \\ u_{01} \\ u_{00} \end{bmatrix}.

    The indices returned as part of the output correspond to the column indices above to match with the
    corresponding interpolation control points.

    Args:
        y_vertex (np.float): y (span) coordinate of point
        span_loc (np.array): Domain of y-coordinates
        x_vertex (np.float): x (chord) coordinate of point
        x_domain (np.array): Domain of x coordinates

    Returns:
        tuple: 2-tuple containing i) the 4-array of interpolation weights and ii) the 4-array of column
          indicies to place such weights.
    """
    N = len(x_domain)
    span_weights, span_indices = linear_interpolation_weights(y_vertex, span_loc)
    interpolation_weights = np.zeros(4)
    interpolation_columns = []

    chord_weights, chord_ind = linear_interpolation_weights(x_vertex, x_domain)

    for i_span, span_location in enumerate(span_indices):
        interpolation_weights[2 * i_span - 1] = span_weights[i_span] * chord_weights[0]
        interpolation_columns.append(span_location * N + chord_ind[0])
        interpolation_weights[2 * i_span] = span_weights[i_span] * chord_weights[1]
        interpolation_columns.append(span_location * N + chord_ind[1])

    return interpolation_weights, interpolation_columns


def campbell(sigma_w, length_scale, velocity, dt=None):
    """
    Campbell approximation to the Von Karman turbulence filter.

    Args:
        sigma_w (float): Turbulence intensity in feet/s
        length_scale (float): Turbulence length scale in feet
        velocity (float): Flight velocity in feet/s
        dt (float (optional)): Discrete-time time step for discrete time systems

    Returns:
        libss.StateSpace: SHARPy State space representation of the Campbell approximation to the Von Karman
          filter

    References:
        Palacios, R. and Cesnik, C.. Dynamics of Flexible Aircraft: Coupled flight dynamics, aeroelasticity and control.
        pg 28.
    """
    a = 1.339
    time_scale = a * length_scale / velocity
    num_tf = np.array([91/12, 52, 60]) * sigma_w * np.sqrt(time_scale / a / np.pi)
    den_tf = np.array([935/216, 561/12, 102, 60])
    if dt is not None:
        num_tf, den_tf, dt = scsig.cont2discrete((num_tf, den_tf), dt, method='bilinear')
        camp_tf = scsig.ltisys.TransferFunctionDiscrete(num_tf, den_tf, dt=dt)
    else:
        camp_tf = scsig.ltisys.TransferFunction(num_tf, den_tf)
    ss_turb = libss.StateSpace.from_scipy(camp_tf.to_ss())

    ss_turb.initialise_variables(({'name': 'noise_in', 'size': 1}), var_type='in')
    ss_turb.initialise_variables(({'name': 'u_gust', 'size': 1}), var_type='out')
    ss_turb.initialise_variables(({'name': 'campbell_state', 'size': ss_turb.states}), var_type='state')

    return ss_turb


if __name__ == '__main__':
    pass
    # sys = campbell(90, 1750, 30, dt=0.1)

    import unittest

    class TestInterpolation(unittest.TestCase):

        def test_interpolation(self):

            x_domain = np.linspace(0, 1, 4)
            span_loc = np.linspace(0, 1, 2)

            # mesh coordinates
            x_grid = np.linspace(0.25, 0.75, 3)
            y_grid = np.linspace(0, 1, 3)
            x_mesh, y_mesh = np.meshgrid(x_grid, y_grid)

            print(x_mesh)
            print(y_mesh)
            print(y_mesh.shape)
            for i in range(len(x_grid)):
                for j in range(len(y_grid)):
                    print(i)
                    print(j)
                    print('Vertex x({:g}) = {:.2f}, y({:g}) = {:.2f}'.format(j, x_mesh[j, i],
                                                                             i, y_mesh[j, i]))
                    weights, columns = spanwise_interpolation(y_mesh[j, i], span_loc,
                                                                              x_mesh[j, i], x_domain)

                    print('Weights', weights)
                    print('Columns', columns)
                    print('\n')


    unittest.main()<|MERGE_RESOLUTION|>--- conflicted
+++ resolved
@@ -21,12 +21,6 @@
 
 def gust_from_string(gust_name):
     """
-<<<<<<< HEAD
-    sys_id = 'LinearGustGenerator'
-    settings_default = dict()
-    settings_types = dict()
-    settings_description = dict()
-=======
     Returns an instance of the ``gust_name`` class
 
     Args:
@@ -45,7 +39,6 @@
     settings_description = {}
 
     print_info = True  # for debugging
->>>>>>> 5a2f22e0
 
     def __init__(self):
         self.aero = None  #: aerogrid
